/**
 * Licensed to the Apache Software Foundation (ASF) under one
 * or more contributor license agreements.  See the NOTICE file
 * distributed with this work for additional information
 * regarding copyright ownership.  The ASF licenses this file
 * to you under the Apache License, Version 2.0 (the
 * "License"); you may not use this file except in compliance
 * with the License.  You may obtain a copy of the License at
 *
 *     http://www.apache.org/licenses/LICENSE-2.0
 *
 * Unless required by applicable law or agreed to in writing, software
 * distributed under the License is distributed on an "AS IS" BASIS,
 * WITHOUT WARRANTIES OR CONDITIONS OF ANY KIND, either express or implied.
 * See the License for the specific language governing permissions and
 * limitations under the License.
 */

package org.apache.hadoop.hive.conf;

import java.io.ByteArrayOutputStream;
import java.io.File;
import java.io.IOException;
import java.io.InputStream;
import java.io.PrintStream;
import java.net.URL;
import java.util.ArrayList;
import java.util.HashMap;
import java.util.Iterator;
import java.util.List;
import java.util.Map;
import java.util.Map.Entry;
import java.util.Properties;
import java.util.concurrent.TimeUnit;
import java.util.regex.Matcher;
import java.util.regex.Pattern;

import javax.security.auth.login.LoginException;

import org.apache.commons.lang.StringUtils;
import org.apache.commons.logging.Log;
import org.apache.commons.logging.LogFactory;
import org.apache.hadoop.conf.Configuration;
import org.apache.hadoop.hive.common.classification.InterfaceAudience.LimitedPrivate;
import org.apache.hadoop.hive.conf.Validator.PatternSet;
import org.apache.hadoop.hive.conf.Validator.RangeValidator;
import org.apache.hadoop.hive.conf.Validator.RatioValidator;
import org.apache.hadoop.hive.conf.Validator.StringSet;
import org.apache.hadoop.hive.conf.Validator.TimeValidator;
import org.apache.hadoop.hive.shims.ShimLoader;
import org.apache.hadoop.hive.shims.Utils;
import org.apache.hadoop.mapred.JobConf;
import org.apache.hadoop.security.UserGroupInformation;
import org.apache.hadoop.util.Shell;
import org.apache.hive.common.HiveCompat;

import com.google.common.base.Joiner;

/**
 * Hive Configuration.
 */
public class HiveConf extends Configuration {
  protected String hiveJar;
  protected Properties origProp;
  protected String auxJars;
  private static final Log l4j = LogFactory.getLog(HiveConf.class);
  private static boolean loadMetastoreConfig = false;
  private static boolean loadHiveServer2Config = false;
  private static URL hiveDefaultURL = null;
  private static URL hiveSiteURL = null;
  private static URL hivemetastoreSiteUrl = null;
  private static URL hiveServer2SiteUrl = null;

  private static byte[] confVarByteArray = null;


  private static final Map<String, ConfVars> vars = new HashMap<String, ConfVars>();
  private static final Map<String, ConfVars> metaConfs = new HashMap<String, ConfVars>();
  private final List<String> restrictList = new ArrayList<String>();

  private Pattern modWhiteListPattern = null;
  private volatile boolean isSparkConfigUpdated = false;

  public boolean getSparkConfigUpdated() {
    return isSparkConfigUpdated;
  }

  public void setSparkConfigUpdated(boolean isSparkConfigUpdated) {
    this.isSparkConfigUpdated = isSparkConfigUpdated;
  }

  static {
    ClassLoader classLoader = Thread.currentThread().getContextClassLoader();
    if (classLoader == null) {
      classLoader = HiveConf.class.getClassLoader();
    }

    hiveDefaultURL = classLoader.getResource("hive-default.xml");

    // Look for hive-site.xml on the CLASSPATH and log its location if found.
    hiveSiteURL = classLoader.getResource("hive-site.xml");
    hivemetastoreSiteUrl = classLoader.getResource("hivemetastore-site.xml");
    hiveServer2SiteUrl = classLoader.getResource("hiveserver2-site.xml");

    for (ConfVars confVar : ConfVars.values()) {
      vars.put(confVar.varname, confVar);
    }
  }

  /**
   * Metastore related options that the db is initialized against. When a conf
   * var in this is list is changed, the metastore instance for the CLI will
   * be recreated so that the change will take effect.
   */
  public static final HiveConf.ConfVars[] metaVars = {
      HiveConf.ConfVars.METASTOREWAREHOUSE,
      HiveConf.ConfVars.METASTOREURIS,
      HiveConf.ConfVars.METASTORE_SERVER_PORT,
      HiveConf.ConfVars.METASTORETHRIFTCONNECTIONRETRIES,
      HiveConf.ConfVars.METASTORETHRIFTFAILURERETRIES,
      HiveConf.ConfVars.METASTORE_CLIENT_CONNECT_RETRY_DELAY,
      HiveConf.ConfVars.METASTORE_CLIENT_SOCKET_TIMEOUT,
      HiveConf.ConfVars.METASTORE_CLIENT_SOCKET_LIFETIME,
      HiveConf.ConfVars.METASTOREPWD,
      HiveConf.ConfVars.METASTORECONNECTURLHOOK,
      HiveConf.ConfVars.METASTORECONNECTURLKEY,
      HiveConf.ConfVars.METASTORESERVERMINTHREADS,
      HiveConf.ConfVars.METASTORESERVERMAXTHREADS,
      HiveConf.ConfVars.METASTORE_TCP_KEEP_ALIVE,
      HiveConf.ConfVars.METASTORE_INT_ORIGINAL,
      HiveConf.ConfVars.METASTORE_INT_ARCHIVED,
      HiveConf.ConfVars.METASTORE_INT_EXTRACTED,
      HiveConf.ConfVars.METASTORE_KERBEROS_KEYTAB_FILE,
      HiveConf.ConfVars.METASTORE_KERBEROS_PRINCIPAL,
      HiveConf.ConfVars.METASTORE_USE_THRIFT_SASL,
      HiveConf.ConfVars.METASTORE_CACHE_PINOBJTYPES,
      HiveConf.ConfVars.METASTORE_CONNECTION_POOLING_TYPE,
      HiveConf.ConfVars.METASTORE_VALIDATE_TABLES,
      HiveConf.ConfVars.METASTORE_VALIDATE_COLUMNS,
      HiveConf.ConfVars.METASTORE_VALIDATE_CONSTRAINTS,
      HiveConf.ConfVars.METASTORE_STORE_MANAGER_TYPE,
      HiveConf.ConfVars.METASTORE_AUTO_CREATE_SCHEMA,
      HiveConf.ConfVars.METASTORE_AUTO_START_MECHANISM_MODE,
      HiveConf.ConfVars.METASTORE_TRANSACTION_ISOLATION,
      HiveConf.ConfVars.METASTORE_CACHE_LEVEL2,
      HiveConf.ConfVars.METASTORE_CACHE_LEVEL2_TYPE,
      HiveConf.ConfVars.METASTORE_IDENTIFIER_FACTORY,
      HiveConf.ConfVars.METASTORE_PLUGIN_REGISTRY_BUNDLE_CHECK,
      HiveConf.ConfVars.METASTORE_AUTHORIZATION_STORAGE_AUTH_CHECKS,
      HiveConf.ConfVars.METASTORE_BATCH_RETRIEVE_MAX,
      HiveConf.ConfVars.METASTORE_EVENT_LISTENERS,
      HiveConf.ConfVars.METASTORE_EVENT_CLEAN_FREQ,
      HiveConf.ConfVars.METASTORE_EVENT_EXPIRY_DURATION,
      HiveConf.ConfVars.METASTORE_FILTER_HOOK,
      HiveConf.ConfVars.METASTORE_RAW_STORE_IMPL,
      HiveConf.ConfVars.METASTORE_END_FUNCTION_LISTENERS,
      HiveConf.ConfVars.METASTORE_PART_INHERIT_TBL_PROPS,
      HiveConf.ConfVars.METASTORE_BATCH_RETRIEVE_TABLE_PARTITION_MAX,
      HiveConf.ConfVars.METASTORE_INIT_HOOKS,
      HiveConf.ConfVars.METASTORE_PRE_EVENT_LISTENERS,
      HiveConf.ConfVars.HMSHANDLERATTEMPTS,
      HiveConf.ConfVars.HMSHANDLERINTERVAL,
      HiveConf.ConfVars.HMSHANDLERFORCERELOADCONF,
      HiveConf.ConfVars.METASTORE_PARTITION_NAME_WHITELIST_PATTERN,
      HiveConf.ConfVars.METASTORE_ORM_RETRIEVE_MAPNULLS_AS_EMPTY_STRINGS,
      HiveConf.ConfVars.METASTORE_DISALLOW_INCOMPATIBLE_COL_TYPE_CHANGES,
      HiveConf.ConfVars.USERS_IN_ADMIN_ROLE,
      HiveConf.ConfVars.HIVE_AUTHORIZATION_MANAGER,
      HiveConf.ConfVars.HIVE_TXN_MANAGER,
      HiveConf.ConfVars.HIVE_TXN_TIMEOUT,
      HiveConf.ConfVars.HIVE_TXN_MAX_OPEN_BATCH,
      HiveConf.ConfVars.HIVE_METASTORE_STATS_NDV_DENSITY_FUNCTION,
      HiveConf.ConfVars.METASTORE_AGGREGATE_STATS_CACHE_ENABLED,
      HiveConf.ConfVars.METASTORE_AGGREGATE_STATS_CACHE_SIZE,
      HiveConf.ConfVars.METASTORE_AGGREGATE_STATS_CACHE_MAX_PARTITIONS,
      HiveConf.ConfVars.METASTORE_AGGREGATE_STATS_CACHE_FPP,
      HiveConf.ConfVars.METASTORE_AGGREGATE_STATS_CACHE_MAX_VARIANCE,
      HiveConf.ConfVars.METASTORE_AGGREGATE_STATS_CACHE_TTL,
      HiveConf.ConfVars.METASTORE_AGGREGATE_STATS_CACHE_MAX_WRITER_WAIT,
      HiveConf.ConfVars.METASTORE_AGGREGATE_STATS_CACHE_MAX_READER_WAIT,
      HiveConf.ConfVars.METASTORE_AGGREGATE_STATS_CACHE_MAX_FULL,
      HiveConf.ConfVars.METASTORE_AGGREGATE_STATS_CACHE_CLEAN_UNTIL
      };

  /**
   * User configurable Metastore vars
   */
  public static final HiveConf.ConfVars[] metaConfVars = {
      HiveConf.ConfVars.METASTORE_TRY_DIRECT_SQL,
      HiveConf.ConfVars.METASTORE_TRY_DIRECT_SQL_DDL,
      HiveConf.ConfVars.METASTORE_CLIENT_SOCKET_TIMEOUT
  };

  static {
    for (ConfVars confVar : metaConfVars) {
      metaConfs.put(confVar.varname, confVar);
    }
  }

  /**
   * dbVars are the parameters can be set per database. If these
   * parameters are set as a database property, when switching to that
   * database, the HiveConf variable will be changed. The change of these
   * parameters will effectively change the DFS and MapReduce clusters
   * for different databases.
   */
  public static final HiveConf.ConfVars[] dbVars = {
    HiveConf.ConfVars.HADOOPBIN,
    HiveConf.ConfVars.METASTOREWAREHOUSE,
    HiveConf.ConfVars.SCRATCHDIR
  };

  /**
   * ConfVars.
   *
   * These are the default configuration properties for Hive. Each HiveConf
   * object is initialized as follows:
   *
   * 1) Hadoop configuration properties are applied.
   * 2) ConfVar properties with non-null values are overlayed.
   * 3) hive-site.xml properties are overlayed.
   *
   * WARNING: think twice before adding any Hadoop configuration properties
   * with non-null values to this list as they will override any values defined
   * in the underlying Hadoop configuration.
   */
  public static enum ConfVars {
    // QL execution stuff
    SCRIPTWRAPPER("hive.exec.script.wrapper", null, ""),
    PLAN("hive.exec.plan", "", ""),
    PLAN_SERIALIZATION("hive.plan.serialization.format", "kryo",
        "Query plan format serialization between client and task nodes. \n" +
        "Two supported values are : kryo and javaXML. Kryo is default."),
    STAGINGDIR("hive.exec.stagingdir", ".hive-staging",
        "Directory name that will be created inside table locations in order to support HDFS encryption. " +
        "This is replaces ${hive.exec.scratchdir} for query results with the exception of read-only tables. " +
        "In all cases ${hive.exec.scratchdir} is still used for other temporary files, such as job plans."),
    SCRATCHDIR("hive.exec.scratchdir", "/tmp/hive",
        "HDFS root scratch dir for Hive jobs which gets created with write all (733) permission. " +
        "For each connecting user, an HDFS scratch dir: ${hive.exec.scratchdir}/<username> is created, " +
        "with ${hive.scratch.dir.permission}."),
    LOCALSCRATCHDIR("hive.exec.local.scratchdir",
        "${system:java.io.tmpdir}" + File.separator + "${system:user.name}",
        "Local scratch space for Hive jobs"),
    DOWNLOADED_RESOURCES_DIR("hive.downloaded.resources.dir",
        "${system:java.io.tmpdir}" + File.separator + "${hive.session.id}_resources",
        "Temporary local directory for added resources in the remote file system."),
    SCRATCHDIRPERMISSION("hive.scratch.dir.permission", "700",
        "The permission for the user specific scratch directories that get created."),
    SUBMITVIACHILD("hive.exec.submitviachild", false, ""),
    SUBMITLOCALTASKVIACHILD("hive.exec.submit.local.task.via.child", true,
        "Determines whether local tasks (typically mapjoin hashtable generation phase) runs in \n" +
        "separate JVM (true recommended) or not. \n" +
        "Avoids the overhead of spawning new JVM, but can lead to out-of-memory issues."),
    SCRIPTERRORLIMIT("hive.exec.script.maxerrsize", 100000,
        "Maximum number of bytes a script is allowed to emit to standard error (per map-reduce task). \n" +
        "This prevents runaway scripts from filling logs partitions to capacity"),
    ALLOWPARTIALCONSUMP("hive.exec.script.allow.partial.consumption", false,
        "When enabled, this option allows a user script to exit successfully without consuming \n" +
        "all the data from the standard input."),
    STREAMREPORTERPERFIX("stream.stderr.reporter.prefix", "reporter:",
        "Streaming jobs that log to standard error with this prefix can log counter or status information."),
    STREAMREPORTERENABLED("stream.stderr.reporter.enabled", true,
        "Enable consumption of status and counter messages for streaming jobs."),
    COMPRESSRESULT("hive.exec.compress.output", false,
        "This controls whether the final outputs of a query (to a local/HDFS file or a Hive table) is compressed. \n" +
        "The compression codec and other options are determined from Hadoop config variables mapred.output.compress*"),
    COMPRESSINTERMEDIATE("hive.exec.compress.intermediate", false,
        "This controls whether intermediate files produced by Hive between multiple map-reduce jobs are compressed. \n" +
        "The compression codec and other options are determined from Hadoop config variables mapred.output.compress*"),
    COMPRESSINTERMEDIATECODEC("hive.intermediate.compression.codec", "", ""),
    COMPRESSINTERMEDIATETYPE("hive.intermediate.compression.type", "", ""),
    BYTESPERREDUCER("hive.exec.reducers.bytes.per.reducer", (long) (256 * 1000 * 1000),
        "size per reducer.The default is 256Mb, i.e if the input size is 1G, it will use 4 reducers."),
    MAXREDUCERS("hive.exec.reducers.max", 1009,
        "max number of reducers will be used. If the one specified in the configuration parameter mapred.reduce.tasks is\n" +
        "negative, Hive will use this one as the max number of reducers when automatically determine number of reducers."),
    PREEXECHOOKS("hive.exec.pre.hooks", "",
        "Comma-separated list of pre-execution hooks to be invoked for each statement. \n" +
        "A pre-execution hook is specified as the name of a Java class which implements the \n" +
        "org.apache.hadoop.hive.ql.hooks.ExecuteWithHookContext interface."),
    POSTEXECHOOKS("hive.exec.post.hooks", "",
        "Comma-separated list of post-execution hooks to be invoked for each statement. \n" +
        "A post-execution hook is specified as the name of a Java class which implements the \n" +
        "org.apache.hadoop.hive.ql.hooks.ExecuteWithHookContext interface."),
    ONFAILUREHOOKS("hive.exec.failure.hooks", "",
        "Comma-separated list of on-failure hooks to be invoked for each statement. \n" +
        "An on-failure hook is specified as the name of Java class which implements the \n" +
        "org.apache.hadoop.hive.ql.hooks.ExecuteWithHookContext interface."),
    QUERYREDACTORHOOKS("hive.exec.query.redactor.hooks", "",
        "Comma-separated list of hooks to be invoked for each query which can \n" +
        "tranform the query before it's placed in the job.xml file. Must be a Java class which \n" +
        "extends from the org.apache.hadoop.hive.ql.hooks.Redactor abstract class."),
    CLIENTSTATSPUBLISHERS("hive.client.stats.publishers", "",
        "Comma-separated list of statistics publishers to be invoked on counters on each job. \n" +
        "A client stats publisher is specified as the name of a Java class which implements the \n" +
        "org.apache.hadoop.hive.ql.stats.ClientStatsPublisher interface."),
    EXECPARALLEL("hive.exec.parallel", false, "Whether to execute jobs in parallel"),
    EXECPARALLETHREADNUMBER("hive.exec.parallel.thread.number", 8,
        "How many jobs at most can be executed in parallel"),
    HIVESPECULATIVEEXECREDUCERS("hive.mapred.reduce.tasks.speculative.execution", true,
        "Whether speculative execution for reducers should be turned on. "),
    HIVECOUNTERSPULLINTERVAL("hive.exec.counters.pull.interval", 1000L,
        "The interval with which to poll the JobTracker for the counters the running job. \n" +
        "The smaller it is the more load there will be on the jobtracker, the higher it is the less granular the caught will be."),
    DYNAMICPARTITIONING("hive.exec.dynamic.partition", true,
        "Whether or not to allow dynamic partitions in DML/DDL."),
    DYNAMICPARTITIONINGMODE("hive.exec.dynamic.partition.mode", "strict",
        "In strict mode, the user must specify at least one static partition\n" +
        "in case the user accidentally overwrites all partitions.\n" +
        "In nonstrict mode all partitions are allowed to be dynamic."),
    DYNAMICPARTITIONMAXPARTS("hive.exec.max.dynamic.partitions", 1000,
        "Maximum number of dynamic partitions allowed to be created in total."),
    DYNAMICPARTITIONMAXPARTSPERNODE("hive.exec.max.dynamic.partitions.pernode", 100,
        "Maximum number of dynamic partitions allowed to be created in each mapper/reducer node."),
    MAXCREATEDFILES("hive.exec.max.created.files", 100000L,
        "Maximum number of HDFS files created by all mappers/reducers in a MapReduce job."),
    DEFAULTPARTITIONNAME("hive.exec.default.partition.name", "__HIVE_DEFAULT_PARTITION__",
        "The default partition name in case the dynamic partition column value is null/empty string or any other values that cannot be escaped. \n" +
        "This value must not contain any special character used in HDFS URI (e.g., ':', '%', '/' etc). \n" +
        "The user has to be aware that the dynamic partition value should not contain this value to avoid confusions."),
    DEFAULT_ZOOKEEPER_PARTITION_NAME("hive.lockmgr.zookeeper.default.partition.name", "__HIVE_DEFAULT_ZOOKEEPER_PARTITION__", ""),

    // Whether to show a link to the most failed task + debugging tips
    SHOW_JOB_FAIL_DEBUG_INFO("hive.exec.show.job.failure.debug.info", true,
        "If a job fails, whether to provide a link in the CLI to the task with the\n" +
        "most failures, along with debugging hints if applicable."),
    JOB_DEBUG_CAPTURE_STACKTRACES("hive.exec.job.debug.capture.stacktraces", true,
        "Whether or not stack traces parsed from the task logs of a sampled failed task \n" +
        "for each failed job should be stored in the SessionState"),
    JOB_DEBUG_TIMEOUT("hive.exec.job.debug.timeout", 30000, ""),
    TASKLOG_DEBUG_TIMEOUT("hive.exec.tasklog.debug.timeout", 20000, ""),
    OUTPUT_FILE_EXTENSION("hive.output.file.extension", null,
        "String used as a file extension for output files. \n" +
        "If not set, defaults to the codec extension for text files (e.g. \".gz\"), or no extension otherwise."),

    HIVE_IN_TEST("hive.in.test", false, "internal usage only, true in test mode", true),

    HIVE_IN_TEZ_TEST("hive.in.tez.test", false, "internal use only, true when in testing tez",
        true),

    LOCALMODEAUTO("hive.exec.mode.local.auto", false,
        "Let Hive determine whether to run in local mode automatically"),
    LOCALMODEMAXBYTES("hive.exec.mode.local.auto.inputbytes.max", 134217728L,
        "When hive.exec.mode.local.auto is true, input bytes should less than this for local mode."),
    LOCALMODEMAXINPUTFILES("hive.exec.mode.local.auto.input.files.max", 4,
        "When hive.exec.mode.local.auto is true, the number of tasks should less than this for local mode."),

    DROPIGNORESNONEXISTENT("hive.exec.drop.ignorenonexistent", true,
        "Do not report an error if DROP TABLE/VIEW/Index/Function specifies a non-existent table/view/index/function"),

    HIVEIGNOREMAPJOINHINT("hive.ignore.mapjoin.hint", true, "Ignore the mapjoin hint"),

    HIVE_FILE_MAX_FOOTER("hive.file.max.footer", 100,
        "maximum number of lines for footer user can define for a table file"),

    HIVE_RESULTSET_USE_UNIQUE_COLUMN_NAMES("hive.resultset.use.unique.column.names", true,
        "Make column names unique in the result set by qualifying column names with table alias if needed.\n" +
        "Table alias will be added to column names for queries of type \"select *\" or \n" +
        "if query explicitly uses table alias \"select r1.x..\"."),

    // Hadoop Configuration Properties
    // Properties with null values are ignored and exist only for the purpose of giving us
    // a symbolic name to reference in the Hive source code. Properties with non-null
    // values will override any values set in the underlying Hadoop configuration.
    HADOOPBIN("hadoop.bin.path", findHadoopBinary(), "", true),
    HIVE_FS_HAR_IMPL("fs.har.impl", "org.apache.hadoop.hive.shims.HiveHarFileSystem",
        "The implementation for accessing Hadoop Archives. Note that this won't be applicable to Hadoop versions less than 0.20"),
    HADOOPFS(ShimLoader.getHadoopShims().getHadoopConfNames().get("HADOOPFS"), null, "", true),
    HADOOPMAPFILENAME(ShimLoader.getHadoopShims().getHadoopConfNames().get("HADOOPMAPFILENAME"), null, "", true),
    HADOOPMAPREDINPUTDIR(ShimLoader.getHadoopShims().getHadoopConfNames().get("HADOOPMAPREDINPUTDIR"), null, "", true),
    HADOOPMAPREDINPUTDIRRECURSIVE(ShimLoader.getHadoopShims().getHadoopConfNames().get("HADOOPMAPREDINPUTDIRRECURSIVE"), false, "", true),
    MAPREDMAXSPLITSIZE(ShimLoader.getHadoopShims().getHadoopConfNames().get("MAPREDMAXSPLITSIZE"), 256000000L, "", true),
    MAPREDMINSPLITSIZE(ShimLoader.getHadoopShims().getHadoopConfNames().get("MAPREDMINSPLITSIZE"), 1L, "", true),
    MAPREDMINSPLITSIZEPERNODE(ShimLoader.getHadoopShims().getHadoopConfNames().get("MAPREDMINSPLITSIZEPERNODE"), 1L, "", true),
    MAPREDMINSPLITSIZEPERRACK(ShimLoader.getHadoopShims().getHadoopConfNames().get("MAPREDMINSPLITSIZEPERRACK"), 1L, "", true),
    // The number of reduce tasks per job. Hadoop sets this value to 1 by default
    // By setting this property to -1, Hive will automatically determine the correct
    // number of reducers.
    HADOOPNUMREDUCERS(ShimLoader.getHadoopShims().getHadoopConfNames().get("HADOOPNUMREDUCERS"), -1, "", true),
    HADOOPJOBNAME(ShimLoader.getHadoopShims().getHadoopConfNames().get("HADOOPJOBNAME"), null, "", true),
    HADOOPSPECULATIVEEXECREDUCERS(ShimLoader.getHadoopShims().getHadoopConfNames().get("HADOOPSPECULATIVEEXECREDUCERS"), true, "", true),
    MAPREDSETUPCLEANUPNEEDED(ShimLoader.getHadoopShims().getHadoopConfNames().get("MAPREDSETUPCLEANUPNEEDED"), false, "", true),
    MAPREDTASKCLEANUPNEEDED(ShimLoader.getHadoopShims().getHadoopConfNames().get("MAPREDTASKCLEANUPNEEDED"), false, "", true),

    // Metastore stuff. Be sure to update HiveConf.metaVars when you add something here!
    METASTOREWAREHOUSE("hive.metastore.warehouse.dir", "/user/hive/warehouse",
        "location of default database for the warehouse"),
    METASTOREURIS("hive.metastore.uris", "",
        "Thrift URI for the remote metastore. Used by metastore client to connect to remote metastore."),

    METASTORETHRIFTCONNECTIONRETRIES("hive.metastore.connect.retries", 3,
        "Number of retries while opening a connection to metastore"),
    METASTORETHRIFTFAILURERETRIES("hive.metastore.failure.retries", 1,
        "Number of retries upon failure of Thrift metastore calls"),
    METASTORE_SERVER_PORT("hive.metastore.port", 9083, "Hive metastore listener port"),
    METASTORE_CLIENT_CONNECT_RETRY_DELAY("hive.metastore.client.connect.retry.delay", "1s",
        new TimeValidator(TimeUnit.SECONDS),
        "Number of seconds for the client to wait between consecutive connection attempts"),
    METASTORE_CLIENT_SOCKET_TIMEOUT("hive.metastore.client.socket.timeout", "600s",
        new TimeValidator(TimeUnit.SECONDS),
        "MetaStore Client socket timeout in seconds"),
    METASTORE_CLIENT_SOCKET_LIFETIME("hive.metastore.client.socket.lifetime", "0s",
        new TimeValidator(TimeUnit.SECONDS),
        "MetaStore Client socket lifetime in seconds. After this time is exceeded, client\n" +
        "reconnects on the next MetaStore operation. A value of 0s means the connection\n" +
        "has an infinite lifetime."),
    METASTOREPWD("javax.jdo.option.ConnectionPassword", "mine",
        "password to use against metastore database"),
    METASTORECONNECTURLHOOK("hive.metastore.ds.connection.url.hook", "",
        "Name of the hook to use for retrieving the JDO connection URL. If empty, the value in javax.jdo.option.ConnectionURL is used"),
    METASTOREMULTITHREADED("javax.jdo.option.Multithreaded", true,
        "Set this to true if multiple threads access metastore through JDO concurrently."),
    METASTORECONNECTURLKEY("javax.jdo.option.ConnectionURL",
        "jdbc:derby:;databaseName=metastore_db;create=true",
        "JDBC connect string for a JDBC metastore"),
    HMSHANDLERATTEMPTS("hive.hmshandler.retry.attempts", 10,
        "The number of times to retry a HMSHandler call if there were a connection error."),
    HMSHANDLERINTERVAL("hive.hmshandler.retry.interval", "2000ms",
        new TimeValidator(TimeUnit.MILLISECONDS), "The time between HMSHandler retry attempts on failure."),
    HMSHANDLERFORCERELOADCONF("hive.hmshandler.force.reload.conf", false,
        "Whether to force reloading of the HMSHandler configuration (including\n" +
        "the connection URL, before the next metastore query that accesses the\n" +
        "datastore. Once reloaded, this value is reset to false. Used for\n" +
        "testing only."),
    METASTORESERVERMAXMESSAGESIZE("hive.metastore.server.max.message.size", 100*1024*1024,
        "Maximum message size in bytes a HMS will accept."),
    METASTORESERVERMINTHREADS("hive.metastore.server.min.threads", 200,
        "Minimum number of worker threads in the Thrift server's pool."),
    METASTORESERVERMAXTHREADS("hive.metastore.server.max.threads", 1000,
        "Maximum number of worker threads in the Thrift server's pool."),
    METASTORE_TCP_KEEP_ALIVE("hive.metastore.server.tcp.keepalive", true,
        "Whether to enable TCP keepalive for the metastore server. Keepalive will prevent accumulation of half-open connections."),

    METASTORE_INT_ORIGINAL("hive.metastore.archive.intermediate.original",
        "_INTERMEDIATE_ORIGINAL",
        "Intermediate dir suffixes used for archiving. Not important what they\n" +
        "are, as long as collisions are avoided"),
    METASTORE_INT_ARCHIVED("hive.metastore.archive.intermediate.archived",
        "_INTERMEDIATE_ARCHIVED", ""),
    METASTORE_INT_EXTRACTED("hive.metastore.archive.intermediate.extracted",
        "_INTERMEDIATE_EXTRACTED", ""),
    METASTORE_KERBEROS_KEYTAB_FILE("hive.metastore.kerberos.keytab.file", "",
        "The path to the Kerberos Keytab file containing the metastore Thrift server's service principal."),
    METASTORE_KERBEROS_PRINCIPAL("hive.metastore.kerberos.principal",
        "hive-metastore/_HOST@EXAMPLE.COM",
        "The service principal for the metastore Thrift server. \n" +
        "The special string _HOST will be replaced automatically with the correct host name."),
    METASTORE_USE_THRIFT_SASL("hive.metastore.sasl.enabled", false,
        "If true, the metastore Thrift interface will be secured with SASL. Clients must authenticate with Kerberos."),
    METASTORE_USE_THRIFT_FRAMED_TRANSPORT("hive.metastore.thrift.framed.transport.enabled", false,
        "If true, the metastore Thrift interface will use TFramedTransport. When false (default) a standard TTransport is used."),
    METASTORE_USE_THRIFT_COMPACT_PROTOCOL("hive.metastore.thrift.compact.protocol.enabled", false,
        "If true, the metastore Thrift interface will use TCompactProtocol. When false (default) TBinaryProtocol will be used.\n" +
        "Setting it to true will break compatibility with older clients running TBinaryProtocol."),
    METASTORE_CLUSTER_DELEGATION_TOKEN_STORE_CLS("hive.cluster.delegation.token.store.class",
        "org.apache.hadoop.hive.thrift.MemoryTokenStore",
        "The delegation token store implementation. Set to org.apache.hadoop.hive.thrift.ZooKeeperTokenStore for load-balanced cluster."),
    METASTORE_CLUSTER_DELEGATION_TOKEN_STORE_ZK_CONNECTSTR(
        "hive.cluster.delegation.token.store.zookeeper.connectString", "",
        "The ZooKeeper token store connect string. You can re-use the configuration value\n" +
        "set in hive.zookeeper.quorum, by leaving this parameter unset."),
    METASTORE_CLUSTER_DELEGATION_TOKEN_STORE_ZK_ZNODE(
        "hive.cluster.delegation.token.store.zookeeper.znode", "/hivedelegation",
        "The root path for token store data. Note that this is used by both HiveServer2 and\n" +
        "MetaStore to store delegation Token. One directory gets created for each of them.\n" +
        "The final directory names would have the servername appended to it (HIVESERVER2,\n" +
        "METASTORE)."),
    METASTORE_CLUSTER_DELEGATION_TOKEN_STORE_ZK_ACL(
        "hive.cluster.delegation.token.store.zookeeper.acl", "",
        "ACL for token store entries. Comma separated list of ACL entries. For example:\n" +
        "sasl:hive/host1@MY.DOMAIN:cdrwa,sasl:hive/host2@MY.DOMAIN:cdrwa\n" +
        "Defaults to all permissions for the hiveserver2/metastore process user."),
    METASTORE_CACHE_PINOBJTYPES("hive.metastore.cache.pinobjtypes", "Table,StorageDescriptor,SerDeInfo,Partition,Database,Type,FieldSchema,Order",
        "List of comma separated metastore object types that should be pinned in the cache"),
    METASTORE_CONNECTION_POOLING_TYPE("datanucleus.connectionPoolingType", "BONECP",
        "Specify connection pool library for datanucleus"),
    METASTORE_VALIDATE_TABLES("datanucleus.validateTables", false,
        "validates existing schema against code. turn this on if you want to verify existing schema"),
    METASTORE_VALIDATE_COLUMNS("datanucleus.validateColumns", false,
        "validates existing schema against code. turn this on if you want to verify existing schema"),
    METASTORE_VALIDATE_CONSTRAINTS("datanucleus.validateConstraints", false,
        "validates existing schema against code. turn this on if you want to verify existing schema"),
    METASTORE_STORE_MANAGER_TYPE("datanucleus.storeManagerType", "rdbms", "metadata store type"),
    METASTORE_AUTO_CREATE_SCHEMA("datanucleus.autoCreateSchema", true,
        "creates necessary schema on a startup if one doesn't exist. set this to false, after creating it once"),
    METASTORE_FIXED_DATASTORE("datanucleus.fixedDatastore", false, ""),
    METASTORE_SCHEMA_VERIFICATION("hive.metastore.schema.verification", false,
        "Enforce metastore schema version consistency.\n" +
        "True: Verify that version information stored in metastore matches with one from Hive jars.  Also disable automatic\n" +
        "      schema migration attempt. Users are required to manually migrate schema after Hive upgrade which ensures\n" +
        "      proper metastore schema migration. (Default)\n" +
        "False: Warn if the version information stored in metastore doesn't match with one from in Hive jars."),
    METASTORE_SCHEMA_VERIFICATION_RECORD_VERSION("hive.metastore.schema.verification.record.version", true,
      "When true the current MS version is recorded in the VERSION table. If this is disabled and verification is\n" +
      " enabled the MS will be unusable."),
    METASTORE_AUTO_START_MECHANISM_MODE("datanucleus.autoStartMechanismMode", "checked",
        "throw exception if metadata tables are incorrect"),
    METASTORE_TRANSACTION_ISOLATION("datanucleus.transactionIsolation", "read-committed",
        "Default transaction isolation level for identity generation."),
    METASTORE_CACHE_LEVEL2("datanucleus.cache.level2", false,
        "Use a level 2 cache. Turn this off if metadata is changed independently of Hive metastore server"),
    METASTORE_CACHE_LEVEL2_TYPE("datanucleus.cache.level2.type", "none", ""),
    METASTORE_IDENTIFIER_FACTORY("datanucleus.identifierFactory", "datanucleus1",
        "Name of the identifier factory to use when generating table/column names etc. \n" +
        "'datanucleus1' is used for backward compatibility with DataNucleus v1"),
    METASTORE_USE_LEGACY_VALUE_STRATEGY("datanucleus.rdbms.useLegacyNativeValueStrategy", true, ""),
    METASTORE_PLUGIN_REGISTRY_BUNDLE_CHECK("datanucleus.plugin.pluginRegistryBundleCheck", "LOG",
        "Defines what happens when plugin bundles are found and are duplicated [EXCEPTION|LOG|NONE]"),
    METASTORE_BATCH_RETRIEVE_MAX("hive.metastore.batch.retrieve.max", 300,
        "Maximum number of objects (tables/partitions) can be retrieved from metastore in one batch. \n" +
        "The higher the number, the less the number of round trips is needed to the Hive metastore server, \n" +
        "but it may also cause higher memory requirement at the client side."),
    METASTORE_BATCH_RETRIEVE_TABLE_PARTITION_MAX(
        "hive.metastore.batch.retrieve.table.partition.max", 1000,
        "Maximum number of table partitions that metastore internally retrieves in one batch."),

    METASTORE_INIT_HOOKS("hive.metastore.init.hooks", "",
        "A comma separated list of hooks to be invoked at the beginning of HMSHandler initialization. \n" +
        "An init hook is specified as the name of Java class which extends org.apache.hadoop.hive.metastore.MetaStoreInitListener."),
    METASTORE_PRE_EVENT_LISTENERS("hive.metastore.pre.event.listeners", "",
        "List of comma separated listeners for metastore events."),
    METASTORE_EVENT_LISTENERS("hive.metastore.event.listeners", "", ""),
    METASTORE_EVENT_DB_LISTENER_TTL("hive.metastore.event.db.listener.timetolive", "86400s",
        new TimeValidator(TimeUnit.SECONDS),
        "time after which events will be removed from the database listener queue"),
    METASTORE_AUTHORIZATION_STORAGE_AUTH_CHECKS("hive.metastore.authorization.storage.checks", false,
        "Should the metastore do authorization checks against the underlying storage (usually hdfs) \n" +
        "for operations like drop-partition (disallow the drop-partition if the user in\n" +
        "question doesn't have permissions to delete the corresponding directory\n" +
        "on the storage)."),
    METASTORE_EVENT_CLEAN_FREQ("hive.metastore.event.clean.freq", "0s",
        new TimeValidator(TimeUnit.SECONDS),
        "Frequency at which timer task runs to purge expired events in metastore."),
    METASTORE_EVENT_EXPIRY_DURATION("hive.metastore.event.expiry.duration", "0s",
        new TimeValidator(TimeUnit.SECONDS),
        "Duration after which events expire from events table"),
    METASTORE_EXECUTE_SET_UGI("hive.metastore.execute.setugi", true,
        "In unsecure mode, setting this property to true will cause the metastore to execute DFS operations using \n" +
        "the client's reported user and group permissions. Note that this property must be set on \n" +
        "both the client and server sides. Further note that its best effort. \n" +
        "If client sets its to true and server sets it to false, client setting will be ignored."),
    METASTORE_PARTITION_NAME_WHITELIST_PATTERN("hive.metastore.partition.name.whitelist.pattern", "",
        "Partition names will be checked against this regex pattern and rejected if not matched."),

    METASTORE_INTEGER_JDO_PUSHDOWN("hive.metastore.integral.jdo.pushdown", false,
        "Allow JDO query pushdown for integral partition columns in metastore. Off by default. This\n" +
        "improves metastore perf for integral columns, especially if there's a large number of partitions.\n" +
        "However, it doesn't work correctly with integral values that are not normalized (e.g. have\n" +
        "leading zeroes, like 0012). If metastore direct SQL is enabled and works, this optimization\n" +
        "is also irrelevant."),
    METASTORE_TRY_DIRECT_SQL("hive.metastore.try.direct.sql", true,
        "Whether the Hive metastore should try to use direct SQL queries instead of the\n" +
        "DataNucleus for certain read paths. This can improve metastore performance when\n" +
        "fetching many partitions or column statistics by orders of magnitude; however, it\n" +
        "is not guaranteed to work on all RDBMS-es and all versions. In case of SQL failures,\n" +
        "the metastore will fall back to the DataNucleus, so it's safe even if SQL doesn't\n" +
        "work for all queries on your datastore. If all SQL queries fail (for example, your\n" +
        "metastore is backed by MongoDB), you might want to disable this to save the\n" +
        "try-and-fall-back cost."),
    METASTORE_DIRECT_SQL_PARTITION_BATCH_SIZE("hive.metastore.direct.sql.batch.size", 0,
        "Batch size for partition and other object retrieval from the underlying DB in direct\n" +
        "SQL. For some DBs like Oracle and MSSQL, there are hardcoded or perf-based limitations\n" +
        "that necessitate this. For DBs that can handle the queries, this isn't necessary and\n" +
        "may impede performance. -1 means no batching, 0 means automatic batching."),
    METASTORE_TRY_DIRECT_SQL_DDL("hive.metastore.try.direct.sql.ddl", true,
        "Same as hive.metastore.try.direct.sql, for read statements within a transaction that\n" +
        "modifies metastore data. Due to non-standard behavior in Postgres, if a direct SQL\n" +
        "select query has incorrect syntax or something similar inside a transaction, the\n" +
        "entire transaction will fail and fall-back to DataNucleus will not be possible. You\n" +
        "should disable the usage of direct SQL inside transactions if that happens in your case."),
    METASTORE_ORM_RETRIEVE_MAPNULLS_AS_EMPTY_STRINGS("hive.metastore.orm.retrieveMapNullsAsEmptyStrings",false,
        "Thrift does not support nulls in maps, so any nulls present in maps retrieved from ORM must " +
        "either be pruned or converted to empty strings. Some backing dbs such as Oracle persist empty strings " +
        "as nulls, so we should set this parameter if we wish to reverse that behaviour. For others, " +
        "pruning is the correct behaviour"),
    METASTORE_DISALLOW_INCOMPATIBLE_COL_TYPE_CHANGES(
        "hive.metastore.disallow.incompatible.col.type.changes", false,
        "If true (default is false), ALTER TABLE operations which change the type of a\n" +
        "column (say STRING) to an incompatible type (say MAP) are disallowed.\n" +
        "RCFile default SerDe (ColumnarSerDe) serializes the values in such a way that the\n" +
        "datatypes can be converted from string to any type. The map is also serialized as\n" +
        "a string, which can be read as a string as well. However, with any binary\n" +
        "serialization, this is not true. Blocking the ALTER TABLE prevents ClassCastExceptions\n" +
        "when subsequently trying to access old partitions.\n" +
        "\n" +
        "Primitive types like INT, STRING, BIGINT, etc., are compatible with each other and are\n" +
        "not blocked.\n" +
        "\n" +
        "See HIVE-4409 for more details."),

    NEWTABLEDEFAULTPARA("hive.table.parameters.default", "",
        "Default property values for newly created tables"),
    DDL_CTL_PARAMETERS_WHITELIST("hive.ddl.createtablelike.properties.whitelist", "",
        "Table Properties to copy over when executing a Create Table Like."),
    METASTORE_RAW_STORE_IMPL("hive.metastore.rawstore.impl", "org.apache.hadoop.hive.metastore.ObjectStore",
        "Name of the class that implements org.apache.hadoop.hive.metastore.rawstore interface. \n" +
        "This class is used to store and retrieval of raw metadata objects such as table, database"),
    METASTORE_CONNECTION_DRIVER("javax.jdo.option.ConnectionDriverName", "org.apache.derby.jdbc.EmbeddedDriver",
        "Driver class name for a JDBC metastore"),
    METASTORE_MANAGER_FACTORY_CLASS("javax.jdo.PersistenceManagerFactoryClass",
        "org.datanucleus.api.jdo.JDOPersistenceManagerFactory",
        "class implementing the jdo persistence"),
    METASTORE_EXPRESSION_PROXY_CLASS("hive.metastore.expression.proxy",
        "org.apache.hadoop.hive.ql.optimizer.ppr.PartitionExpressionForMetastore", ""),
    METASTORE_DETACH_ALL_ON_COMMIT("javax.jdo.option.DetachAllOnCommit", true,
        "Detaches all objects from session so that they can be used after transaction is committed"),
    METASTORE_NON_TRANSACTIONAL_READ("javax.jdo.option.NonTransactionalRead", true,
        "Reads outside of transactions"),
    METASTORE_CONNECTION_USER_NAME("javax.jdo.option.ConnectionUserName", "APP",
        "Username to use against metastore database"),
    METASTORE_END_FUNCTION_LISTENERS("hive.metastore.end.function.listeners", "",
        "List of comma separated listeners for the end of metastore functions."),
    METASTORE_PART_INHERIT_TBL_PROPS("hive.metastore.partition.inherit.table.properties", "",
        "List of comma separated keys occurring in table properties which will get inherited to newly created partitions. \n" +
        "* implies all the keys will get inherited."),
    METASTORE_FILTER_HOOK("hive.metastore.filter.hook", "org.apache.hadoop.hive.metastore.DefaultMetaStoreFilterHookImpl",
        "Metastore hook class for filtering the metadata read results. If hive.security.authorization.manager"
        + "is set to instance of HiveAuthorizerFactory, then this value is ignored."),
    FIRE_EVENTS_FOR_DML("hive.metastore.dml.events", false, "If true, the metastore will be asked" +
        " to fire events for DML operations"),
    METASTORE_CLIENT_DROP_PARTITIONS_WITH_EXPRESSIONS("hive.metastore.client.drop.partitions.using.expressions", true,
        "Choose whether dropping partitions with HCatClient pushes the partition-predicate to the metastore, " +
            "or drops partitions iteratively"),

    METASTORE_AGGREGATE_STATS_CACHE_ENABLED("hive.metastore.aggregate.stats.cache.enabled", true,
        "Whether aggregate stats caching is enabled or not."),
    METASTORE_AGGREGATE_STATS_CACHE_SIZE("hive.metastore.aggregate.stats.cache.size", 10000,
        "Maximum number of aggregate stats nodes that we will place in the metastore aggregate stats cache."),
    METASTORE_AGGREGATE_STATS_CACHE_MAX_PARTITIONS("hive.metastore.aggregate.stats.cache.max.partitions", 10000,
        "Maximum number of partitions that are aggregated per cache node."),
    METASTORE_AGGREGATE_STATS_CACHE_FPP("hive.metastore.aggregate.stats.cache.fpp", (float) 0.01,
        "Maximum false positive probability for the Bloom Filter used in each aggregate stats cache node (default 1%)."),
    METASTORE_AGGREGATE_STATS_CACHE_MAX_VARIANCE("hive.metastore.aggregate.stats.cache.max.variance", (float) 0.01,
        "Maximum tolerable variance in number of partitions between a cached node and our request (default 1%)."),
    METASTORE_AGGREGATE_STATS_CACHE_TTL("hive.metastore.aggregate.stats.cache.ttl", "600s", new TimeValidator(TimeUnit.SECONDS),
        "Number of seconds for a cached node to be active in the cache before they become stale."),
    METASTORE_AGGREGATE_STATS_CACHE_MAX_WRITER_WAIT("hive.metastore.aggregate.stats.cache.max.writer.wait", "5000ms",
        new TimeValidator(TimeUnit.MILLISECONDS),
        "Number of milliseconds a writer will wait to acquire the writelock before giving up."),
    METASTORE_AGGREGATE_STATS_CACHE_MAX_READER_WAIT("hive.metastore.aggregate.stats.cache.max.reader.wait", "1000ms",
        new TimeValidator(TimeUnit.MILLISECONDS),
        "Number of milliseconds a reader will wait to acquire the readlock before giving up."),
    METASTORE_AGGREGATE_STATS_CACHE_MAX_FULL("hive.metastore.aggregate.stats.cache.max.full", (float) 0.9,
        "Maximum cache full % after which the cache cleaner thread kicks in."),
    METASTORE_AGGREGATE_STATS_CACHE_CLEAN_UNTIL("hive.metastore.aggregate.stats.cache.clean.until", (float) 0.8,
        "The cleaner thread cleans until cache reaches this % full size."),
    METASTORE_METRICS("hive.metastore.metrics.enabled", false, "Enable metrics on the metastore."),

    // Parameters for exporting metadata on table drop (requires the use of the)
    // org.apache.hadoop.hive.ql.parse.MetaDataExportListener preevent listener
    METADATA_EXPORT_LOCATION("hive.metadata.export.location", "",
        "When used in conjunction with the org.apache.hadoop.hive.ql.parse.MetaDataExportListener pre event listener, \n" +
        "it is the location to which the metadata will be exported. The default is an empty string, which results in the \n" +
        "metadata being exported to the current user's home directory on HDFS."),
    MOVE_EXPORTED_METADATA_TO_TRASH("hive.metadata.move.exported.metadata.to.trash", true,
        "When used in conjunction with the org.apache.hadoop.hive.ql.parse.MetaDataExportListener pre event listener, \n" +
        "this setting determines if the metadata that is exported will subsequently be moved to the user's trash directory \n" +
        "alongside the dropped table data. This ensures that the metadata will be cleaned up along with the dropped table data."),

    // CLI
    CLIIGNOREERRORS("hive.cli.errors.ignore", false, ""),
    CLIPRINTCURRENTDB("hive.cli.print.current.db", false,
        "Whether to include the current database in the Hive prompt."),
    CLIPROMPT("hive.cli.prompt", "hive",
        "Command line prompt configuration value. Other hiveconf can be used in this configuration value. \n" +
        "Variable substitution will only be invoked at the Hive CLI startup."),
    CLIPRETTYOUTPUTNUMCOLS("hive.cli.pretty.output.num.cols", -1,
        "The number of columns to use when formatting output generated by the DESCRIBE PRETTY table_name command.\n" +
        "If the value of this property is -1, then Hive will use the auto-detected terminal width."),

    HIVE_METASTORE_FS_HANDLER_CLS("hive.metastore.fs.handler.class", "org.apache.hadoop.hive.metastore.HiveMetaStoreFsImpl", ""),

    // Things we log in the jobconf

    // session identifier
    HIVESESSIONID("hive.session.id", "", ""),
    // whether session is running in silent mode or not
    HIVESESSIONSILENT("hive.session.silent", false, ""),

    HIVE_SESSION_HISTORY_ENABLED("hive.session.history.enabled", false,
        "Whether to log Hive query, query plan, runtime statistics etc."),

    HIVEQUERYSTRING("hive.query.string", "",
        "Query being executed (might be multiple per a session)"),

    HIVEQUERYID("hive.query.id", "",
        "ID for query being executed (might be multiple per a session)"),

    HIVEJOBNAMELENGTH("hive.jobname.length", 50, "max jobname length"),

    // hive jar
    HIVEJAR("hive.jar.path", "",
        "The location of hive_cli.jar that is used when submitting jobs in a separate jvm."),
    HIVEAUXJARS("hive.aux.jars.path", "",
        "The location of the plugin jars that contain implementations of user defined functions and serdes."),

    // reloadable jars
    HIVERELOADABLEJARS("hive.reloadable.aux.jars.path", "",
        "Jars can be renewed by executing reload command. And these jars can be "
            + "used as the auxiliary classes like creating a UDF or SerDe."),

    // hive added files and jars
    HIVEADDEDFILES("hive.added.files.path", "", "This an internal parameter."),
    HIVEADDEDJARS("hive.added.jars.path", "", "This an internal parameter."),
    HIVEADDEDARCHIVES("hive.added.archives.path", "", "This an internal parameter."),

    HIVE_CURRENT_DATABASE("hive.current.database", "", "Database name used by current session. Internal usage only.", true),

    // for hive script operator
    HIVES_AUTO_PROGRESS_TIMEOUT("hive.auto.progress.timeout", "0s",
        new TimeValidator(TimeUnit.SECONDS),
        "How long to run autoprogressor for the script/UDTF operators.\n" +
        "Set to 0 for forever."),
    HIVESCRIPTAUTOPROGRESS("hive.script.auto.progress", false,
        "Whether Hive Transform/Map/Reduce Clause should automatically send progress information to TaskTracker \n" +
        "to avoid the task getting killed because of inactivity.  Hive sends progress information when the script is \n" +
        "outputting to stderr.  This option removes the need of periodically producing stderr messages, \n" +
        "but users should be cautious because this may prevent infinite loops in the scripts to be killed by TaskTracker."),
    HIVESCRIPTIDENVVAR("hive.script.operator.id.env.var", "HIVE_SCRIPT_OPERATOR_ID",
        "Name of the environment variable that holds the unique script operator ID in the user's \n" +
        "transform function (the custom mapper/reducer that the user has specified in the query)"),
    HIVESCRIPTTRUNCATEENV("hive.script.operator.truncate.env", false,
        "Truncate each environment variable for external script in scripts operator to 20KB (to fit system limits)"),
    HIVESCRIPT_ENV_BLACKLIST("hive.script.operator.env.blacklist",
        "hive.txn.valid.txns,hive.script.operator.env.blacklist",
        "Comma separated list of keys from the configuration file not to convert to environment " +
        "variables when envoking the script operator"),
    HIVEMAPREDMODE("hive.mapred.mode", "nonstrict",
        "The mode in which the Hive operations are being performed. \n" +
        "In strict mode, some risky queries are not allowed to run. They include:\n" +
        "  Cartesian Product.\n" +
        "  No partition being picked up for a query.\n" +
        "  Comparing bigints and strings.\n" +
        "  Comparing bigints and doubles.\n" +
        "  Orderby without limit."),
    HIVEALIAS("hive.alias", "", ""),
    HIVEMAPSIDEAGGREGATE("hive.map.aggr", true, "Whether to use map-side aggregation in Hive Group By queries"),
    HIVEGROUPBYSKEW("hive.groupby.skewindata", false, "Whether there is skew in data to optimize group by queries"),
    HIVEJOINEMITINTERVAL("hive.join.emit.interval", 1000,
        "How many rows in the right-most join operand Hive should buffer before emitting the join result."),
    HIVEJOINCACHESIZE("hive.join.cache.size", 25000,
        "How many rows in the joining tables (except the streaming table) should be cached in memory."),

    // CBO related
    HIVE_CBO_ENABLED("hive.cbo.enable", true, "Flag to control enabling Cost Based Optimizations using Calcite framework."),
    HIVE_CBO_RETPATH_HIVEOP("hive.cbo.returnpath.hiveop", false, "Flag to control calcite plan to hive operator conversion"),
    HIVE_CBO_EXTENDED_COST_MODEL("hive.cbo.costmodel.extended", false, "Flag to control enabling the extended cost model based on"
                                 + "CPU, IO and cardinality. Otherwise, the cost model is based on cardinality."),
    HIVE_CBO_COST_MODEL_CPU("hive.cbo.costmodel.cpu", "0.000001", "Default cost of a comparison"),
    HIVE_CBO_COST_MODEL_NET("hive.cbo.costmodel.network", "150.0", "Default cost of a transfering a byte over network;"
                                                                  + " expressed as multiple of CPU cost"),
    HIVE_CBO_COST_MODEL_LFS_WRITE("hive.cbo.costmodel.local.fs.write", "4.0", "Default cost of writing a byte to local FS;"
                                                                             + " expressed as multiple of NETWORK cost"),
    HIVE_CBO_COST_MODEL_LFS_READ("hive.cbo.costmodel.local.fs.read", "4.0", "Default cost of reading a byte from local FS;"
                                                                           + " expressed as multiple of NETWORK cost"),
    HIVE_CBO_COST_MODEL_HDFS_WRITE("hive.cbo.costmodel.hdfs.write", "10.0", "Default cost of writing a byte to HDFS;"
                                                                 + " expressed as multiple of Local FS write cost"),
    HIVE_CBO_COST_MODEL_HDFS_READ("hive.cbo.costmodel.hdfs.read", "1.5", "Default cost of reading a byte from HDFS;"
                                                                 + " expressed as multiple of Local FS read cost"),


    // hive.mapjoin.bucket.cache.size has been replaced by hive.smbjoin.cache.row,
    // need to remove by hive .13. Also, do not change default (see SMB operator)
    HIVEMAPJOINBUCKETCACHESIZE("hive.mapjoin.bucket.cache.size", 100, ""),

    HIVEMAPJOINUSEOPTIMIZEDTABLE("hive.mapjoin.optimized.hashtable", true,
<<<<<<< HEAD
        "Whether Hive should use memory-optimized hash table for MapJoin.\n" +
        "Only works on Tez and Spark, because memory-optimized hashtable cannot be serialized."),
=======
        "Whether Hive should use memory-optimized hash table for MapJoin. Only works on Tez,\n" +
        "because memory-optimized hashtable cannot be serialized."),
    HIVEMAPJOINOPTIMIZEDTABLEPROBEPERCENT("hive.mapjoin.optimized.hashtable.probe.percent",
        (float) 0.5, "Probing space percentage of the optimized hashtable"),
>>>>>>> 1cce5f00
    HIVEUSEHYBRIDGRACEHASHJOIN("hive.mapjoin.hybridgrace.hashtable", true, "Whether to use hybrid" +
        "grace hash join as the join method for mapjoin. Tez only."),
    HIVEHYBRIDGRACEHASHJOINMEMCHECKFREQ("hive.mapjoin.hybridgrace.memcheckfrequency", 1024, "For " +
        "hybrid grace hash join, how often (how many rows apart) we check if memory is full. " +
        "This number should be power of 2."),
    HIVEHYBRIDGRACEHASHJOINMINWBSIZE("hive.mapjoin.hybridgrace.minwbsize", 524288, "For hybrid grace" +
        "Hash join, the minimum write buffer size used by optimized hashtable. Default is 512 KB."),
    HIVEHYBRIDGRACEHASHJOINMINNUMPARTITIONS("hive.mapjoin.hybridgrace.minnumpartitions", 16, "For" +
        "Hybrid grace hash join, the minimum number of partitions to create."),
    HIVEHASHTABLEWBSIZE("hive.mapjoin.optimized.hashtable.wbsize", 8 * 1024 * 1024,
        "Optimized hashtable (see hive.mapjoin.optimized.hashtable) uses a chain of buffers to\n" +
        "store data. This is one buffer size. HT may be slightly faster if this is larger, but for small\n" +
        "joins unnecessary memory will be allocated and then trimmed."),

    HIVESMBJOINCACHEROWS("hive.smbjoin.cache.rows", 10000,
        "How many rows with the same key value should be cached in memory per smb joined table."),
    HIVEGROUPBYMAPINTERVAL("hive.groupby.mapaggr.checkinterval", 100000,
        "Number of rows after which size of the grouping keys/aggregation classes is performed"),
    HIVEMAPAGGRHASHMEMORY("hive.map.aggr.hash.percentmemory", (float) 0.5,
        "Portion of total memory to be used by map-side group aggregation hash table"),
    HIVEMAPJOINFOLLOWEDBYMAPAGGRHASHMEMORY("hive.mapjoin.followby.map.aggr.hash.percentmemory", (float) 0.3,
        "Portion of total memory to be used by map-side group aggregation hash table, when this group by is followed by map join"),
    HIVEMAPAGGRMEMORYTHRESHOLD("hive.map.aggr.hash.force.flush.memory.threshold", (float) 0.9,
        "The max memory to be used by map-side group aggregation hash table.\n" +
        "If the memory usage is higher than this number, force to flush data"),
    HIVEMAPAGGRHASHMINREDUCTION("hive.map.aggr.hash.min.reduction", (float) 0.5,
        "Hash aggregation will be turned off if the ratio between hash  table size and input rows is bigger than this number. \n" +
        "Set to 1 to make sure hash aggregation is never turned off."),
    HIVEMULTIGROUPBYSINGLEREDUCER("hive.multigroupby.singlereducer", true,
        "Whether to optimize multi group by query to generate single M/R  job plan. If the multi group by query has \n" +
        "common group by keys, it will be optimized to generate single M/R job."),
    HIVE_MAP_GROUPBY_SORT("hive.map.groupby.sorted", false,
        "If the bucketing/sorting properties of the table exactly match the grouping key, whether to perform \n" +
        "the group by in the mapper by using BucketizedHiveInputFormat. The only downside to this\n" +
        "is that it limits the number of mappers to the number of files."),
    HIVE_MAP_GROUPBY_SORT_TESTMODE("hive.map.groupby.sorted.testmode", false,
        "If the bucketing/sorting properties of the table exactly match the grouping key, whether to perform \n" +
        "the group by in the mapper by using BucketizedHiveInputFormat. If the test mode is set, the plan\n" +
        "is not converted, but a query property is set to denote the same."),
    HIVE_GROUPBY_ORDERBY_POSITION_ALIAS("hive.groupby.orderby.position.alias", false,
        "Whether to enable using Column Position Alias in Group By or Order By"),
    HIVE_NEW_JOB_GROUPING_SET_CARDINALITY("hive.new.job.grouping.set.cardinality", 30,
        "Whether a new map-reduce job should be launched for grouping sets/rollups/cubes.\n" +
        "For a query like: select a, b, c, count(1) from T group by a, b, c with rollup;\n" +
        "4 rows are created per row: (a, b, c), (a, b, null), (a, null, null), (null, null, null).\n" +
        "This can lead to explosion across map-reduce boundary if the cardinality of T is very high,\n" +
        "and map-side aggregation does not do a very good job. \n" +
        "\n" +
        "This parameter decides if Hive should add an additional map-reduce job. If the grouping set\n" +
        "cardinality (4 in the example above), is more than this value, a new MR job is added under the\n" +
        "assumption that the original group by will reduce the data size."),

    // Max filesize used to do a single copy (after that, distcp is used)
    HIVE_EXEC_COPYFILE_MAXSIZE("hive.exec.copyfile.maxsize", 32L * 1024 * 1024 /*32M*/,
        "Maximum file size (in Mb) that Hive uses to do single HDFS copies between directories." +
        "Distributed copies (distcp) will be used instead for bigger files so that copies can be done faster."),

    // for hive udtf operator
    HIVEUDTFAUTOPROGRESS("hive.udtf.auto.progress", false,
        "Whether Hive should automatically send progress information to TaskTracker \n" +
        "when using UDTF's to prevent the task getting killed because of inactivity.  Users should be cautious \n" +
        "because this may prevent TaskTracker from killing tasks with infinite loops."),

    HIVEDEFAULTFILEFORMAT("hive.default.fileformat", "TextFile", new StringSet("TextFile", "SequenceFile", "RCfile", "ORC"),
        "Default file format for CREATE TABLE statement. Users can explicitly override it by CREATE TABLE ... STORED AS [FORMAT]"),
    HIVEDEFAULTMANAGEDFILEFORMAT("hive.default.fileformat.managed", "none",
	new StringSet("none", "TextFile", "SequenceFile", "RCfile", "ORC"),
	"Default file format for CREATE TABLE statement applied to managed tables only. External tables will be \n" +
	"created with format specified by hive.default.fileformat. Leaving this null will result in using hive.default.fileformat \n" +
	"for all tables."),
    HIVEQUERYRESULTFILEFORMAT("hive.query.result.fileformat", "TextFile", new StringSet("TextFile", "SequenceFile", "RCfile"),
        "Default file format for storing result of the query."),
    HIVECHECKFILEFORMAT("hive.fileformat.check", true, "Whether to check file format or not when loading data files"),

    // default serde for rcfile
    HIVEDEFAULTRCFILESERDE("hive.default.rcfile.serde",
        "org.apache.hadoop.hive.serde2.columnar.LazyBinaryColumnarSerDe",
        "The default SerDe Hive will use for the RCFile format"),

    HIVEDEFAULTSERDE("hive.default.serde",
        "org.apache.hadoop.hive.serde2.lazy.LazySimpleSerDe",
        "The default SerDe Hive will use for storage formats that do not specify a SerDe."),

    SERDESUSINGMETASTOREFORSCHEMA("hive.serdes.using.metastore.for.schema",
        "org.apache.hadoop.hive.ql.io.orc.OrcSerde,org.apache.hadoop.hive.serde2.lazy.LazySimpleSerDe," +
        "org.apache.hadoop.hive.serde2.columnar.ColumnarSerDe,org.apache.hadoop.hive.serde2.dynamic_type.DynamicSerDe," +
        "org.apache.hadoop.hive.serde2.MetadataTypedColumnsetSerDe,org.apache.hadoop.hive.serde2.columnar.LazyBinaryColumnarSerDe," +
        "org.apache.hadoop.hive.ql.io.parquet.serde.ParquetHiveSerDe,org.apache.hadoop.hive.serde2.lazybinary.LazyBinarySerDe",
        "SerDes retriving schema from metastore. This an internal parameter. Check with the hive dev. team"),

    HIVEHISTORYFILELOC("hive.querylog.location",
        "${system:java.io.tmpdir}" + File.separator + "${system:user.name}",
        "Location of Hive run time structured log file"),

    HIVE_LOG_INCREMENTAL_PLAN_PROGRESS("hive.querylog.enable.plan.progress", true,
        "Whether to log the plan's progress every time a job's progress is checked.\n" +
        "These logs are written to the location specified by hive.querylog.location"),

    HIVE_LOG_INCREMENTAL_PLAN_PROGRESS_INTERVAL("hive.querylog.plan.progress.interval", "60000ms",
        new TimeValidator(TimeUnit.MILLISECONDS),
        "The interval to wait between logging the plan's progress.\n" +
        "If there is a whole number percentage change in the progress of the mappers or the reducers,\n" +
        "the progress is logged regardless of this value.\n" +
        "The actual interval will be the ceiling of (this value divided by the value of\n" +
        "hive.exec.counters.pull.interval) multiplied by the value of hive.exec.counters.pull.interval\n" +
        "I.e. if it is not divide evenly by the value of hive.exec.counters.pull.interval it will be\n" +
        "logged less frequently than specified.\n" +
        "This only has an effect if hive.querylog.enable.plan.progress is set to true."),

    HIVESCRIPTSERDE("hive.script.serde", "org.apache.hadoop.hive.serde2.lazy.LazySimpleSerDe",
        "The default SerDe for transmitting input data to and reading output data from the user scripts. "),
    HIVESCRIPTRECORDREADER("hive.script.recordreader",
        "org.apache.hadoop.hive.ql.exec.TextRecordReader",
        "The default record reader for reading data from the user scripts. "),
    HIVESCRIPTRECORDWRITER("hive.script.recordwriter",
        "org.apache.hadoop.hive.ql.exec.TextRecordWriter",
        "The default record writer for writing data to the user scripts. "),
    HIVESCRIPTESCAPE("hive.transform.escape.input", false,
        "This adds an option to escape special chars (newlines, carriage returns and\n" +
        "tabs) when they are passed to the user script. This is useful if the Hive tables\n" +
        "can contain data that contains special characters."),
    HIVEBINARYRECORDMAX("hive.binary.record.max.length", 1000,
        "Read from a binary stream and treat each hive.binary.record.max.length bytes as a record. \n" +
        "The last record before the end of stream can have less than hive.binary.record.max.length bytes"),

    // HWI
    HIVEHWILISTENHOST("hive.hwi.listen.host", "0.0.0.0", "This is the host address the Hive Web Interface will listen on"),
    HIVEHWILISTENPORT("hive.hwi.listen.port", "9999", "This is the port the Hive Web Interface will listen on"),
    HIVEHWIWARFILE("hive.hwi.war.file", "${env:HWI_WAR_FILE}",
        "This sets the path to the HWI war file, relative to ${HIVE_HOME}. "),

    HIVEHADOOPMAXMEM("hive.mapred.local.mem", 0, "mapper/reducer memory in local mode"),

    //small table file size
    HIVESMALLTABLESFILESIZE("hive.mapjoin.smalltable.filesize", 25000000L,
        "The threshold for the input file size of the small tables; if the file size is smaller \n" +
        "than this threshold, it will try to convert the common join into map join"),

    HIVESAMPLERANDOMNUM("hive.sample.seednumber", 0,
        "A number used to percentage sampling. By changing this number, user will change the subsets of data sampled."),

    // test mode in hive mode
    HIVETESTMODE("hive.test.mode", false,
        "Whether Hive is running in test mode. If yes, it turns on sampling and prefixes the output tablename.",
        false),
    HIVETESTMODEPREFIX("hive.test.mode.prefix", "test_",
        "In test mode, specfies prefixes for the output table", false),
    HIVETESTMODESAMPLEFREQ("hive.test.mode.samplefreq", 32,
        "In test mode, specfies sampling frequency for table, which is not bucketed,\n" +
        "For example, the following query:\n" +
        "  INSERT OVERWRITE TABLE dest SELECT col1 from src\n" +
        "would be converted to\n" +
        "  INSERT OVERWRITE TABLE test_dest\n" +
        "  SELECT col1 from src TABLESAMPLE (BUCKET 1 out of 32 on rand(1))", false),
    HIVETESTMODENOSAMPLE("hive.test.mode.nosamplelist", "",
        "In test mode, specifies comma separated table names which would not apply sampling", false),
    HIVETESTMODEDUMMYSTATAGGR("hive.test.dummystats.aggregator", "", "internal variable for test", false),
    HIVETESTMODEDUMMYSTATPUB("hive.test.dummystats.publisher", "", "internal variable for test", false),
    HIVETESTCURRENTTIMESTAMP("hive.test.currenttimestamp", null, "current timestamp for test", false),

    HIVEMERGEMAPFILES("hive.merge.mapfiles", true,
        "Merge small files at the end of a map-only job"),
    HIVEMERGEMAPREDFILES("hive.merge.mapredfiles", false,
        "Merge small files at the end of a map-reduce job"),
    HIVEMERGETEZFILES("hive.merge.tezfiles", false, "Merge small files at the end of a Tez DAG"),
    HIVEMERGESPARKFILES("hive.merge.sparkfiles", false, "Merge small files at the end of a Spark DAG Transformation"),
    HIVEMERGEMAPFILESSIZE("hive.merge.size.per.task", (long) (256 * 1000 * 1000),
        "Size of merged files at the end of the job"),
    HIVEMERGEMAPFILESAVGSIZE("hive.merge.smallfiles.avgsize", (long) (16 * 1000 * 1000),
        "When the average output file size of a job is less than this number, Hive will start an additional \n" +
        "map-reduce job to merge the output files into bigger files. This is only done for map-only jobs \n" +
        "if hive.merge.mapfiles is true, and for map-reduce jobs if hive.merge.mapredfiles is true."),
    HIVEMERGERCFILEBLOCKLEVEL("hive.merge.rcfile.block.level", true, ""),
    HIVEMERGEORCFILESTRIPELEVEL("hive.merge.orcfile.stripe.level", true,
        "When hive.merge.mapfiles, hive.merge.mapredfiles or hive.merge.tezfiles is enabled\n" +
        "while writing a table with ORC file format, enabling this config will do stripe-level\n" +
        "fast merge for small ORC files. Note that enabling this config will not honor the\n" +
        "padding tolerance config (hive.exec.orc.block.padding.tolerance)."),

    HIVEUSEEXPLICITRCFILEHEADER("hive.exec.rcfile.use.explicit.header", true,
        "If this is set the header for RCFiles will simply be RCF.  If this is not\n" +
        "set the header will be that borrowed from sequence files, e.g. SEQ- followed\n" +
        "by the input and output RCFile formats."),
    HIVEUSERCFILESYNCCACHE("hive.exec.rcfile.use.sync.cache", true, ""),

    HIVE_RCFILE_RECORD_INTERVAL("hive.io.rcfile.record.interval", Integer.MAX_VALUE, ""),
    HIVE_RCFILE_COLUMN_NUMBER_CONF("hive.io.rcfile.column.number.conf", 0, ""),
    HIVE_RCFILE_TOLERATE_CORRUPTIONS("hive.io.rcfile.tolerate.corruptions", false, ""),
    HIVE_RCFILE_RECORD_BUFFER_SIZE("hive.io.rcfile.record.buffer.size", 4194304, ""),   // 4M

    PARQUET_MEMORY_POOL_RATIO("parquet.memory.pool.ratio", 0.5f,
        "Maximum fraction of heap that can be used by Parquet file writers in one task.\n" +
        "It is for avoiding OutOfMemory error in tasks. Work with Parquet 1.6.0 and above.\n" +
        "This config parameter is defined in Parquet, so that it does not start with 'hive.'."),
    HIVE_PARQUET_TIMESTAMP_SKIP_CONVERSION("hive.parquet.timestamp.skip.conversion", true,
      "Current Hive implementation of parquet stores timestamps to UTC, this flag allows skipping of the conversion" +
      "on reading parquet files from other tools"),
    HIVE_INT_TIMESTAMP_CONVERSION_IN_SECONDS("hive.int.timestamp.conversion.in.seconds", false,
        "Boolean/tinyint/smallint/int/bigint value is interpreted as milliseconds during the timestamp conversion.\n" +
        "Set this flag to true to interpret the value as seconds to be consistent with float/double." ),
    HIVE_ORC_FILE_MEMORY_POOL("hive.exec.orc.memory.pool", 0.5f,
        "Maximum fraction of heap that can be used by ORC file writers"),
    HIVE_ORC_WRITE_FORMAT("hive.exec.orc.write.format", null,
        "Define the version of the file to write. Possible values are 0.11 and 0.12.\n" +
        "If this parameter is not defined, ORC will use the run length encoding (RLE)\n" +
        "introduced in Hive 0.12. Any value other than 0.11 results in the 0.12 encoding."),
    HIVE_ORC_DEFAULT_STRIPE_SIZE("hive.exec.orc.default.stripe.size",
        64L * 1024 * 1024,
        "Define the default ORC stripe size, in bytes."),
    HIVE_ORC_DEFAULT_BLOCK_SIZE("hive.exec.orc.default.block.size", 256L * 1024 * 1024,
        "Define the default file system block size for ORC files."),

    HIVE_ORC_DICTIONARY_KEY_SIZE_THRESHOLD("hive.exec.orc.dictionary.key.size.threshold", 0.8f,
        "If the number of keys in a dictionary is greater than this fraction of the total number of\n" +
        "non-null rows, turn off dictionary encoding.  Use 1 to always use dictionary encoding."),
    HIVE_ORC_DEFAULT_ROW_INDEX_STRIDE("hive.exec.orc.default.row.index.stride", 10000,
        "Define the default ORC index stride in number of rows. (Stride is the number of rows\n" +
        "an index entry represents.)"),
    HIVE_ORC_ROW_INDEX_STRIDE_DICTIONARY_CHECK("hive.orc.row.index.stride.dictionary.check", true,
        "If enabled dictionary check will happen after first row index stride (default 10000 rows)\n" +
        "else dictionary check will happen before writing first stripe. In both cases, the decision\n" +
        "to use dictionary or not will be retained thereafter."),
    HIVE_ORC_DEFAULT_BUFFER_SIZE("hive.exec.orc.default.buffer.size", 256 * 1024,
        "Define the default ORC buffer size, in bytes."),
    HIVE_ORC_DEFAULT_BLOCK_PADDING("hive.exec.orc.default.block.padding", true,
        "Define the default block padding, which pads stripes to the HDFS block boundaries."),
    HIVE_ORC_BLOCK_PADDING_TOLERANCE("hive.exec.orc.block.padding.tolerance", 0.05f,
        "Define the tolerance for block padding as a decimal fraction of stripe size (for\n" +
        "example, the default value 0.05 is 5% of the stripe size). For the defaults of 64Mb\n" +
        "ORC stripe and 256Mb HDFS blocks, the default block padding tolerance of 5% will\n" +
        "reserve a maximum of 3.2Mb for padding within the 256Mb block. In that case, if the\n" +
        "available size within the block is more than 3.2Mb, a new smaller stripe will be\n" +
        "inserted to fit within that space. This will make sure that no stripe written will\n" +
        "cross block boundaries and cause remote reads within a node local task."),
    HIVE_ORC_DEFAULT_COMPRESS("hive.exec.orc.default.compress", "ZLIB", "Define the default compression codec for ORC file"),

    HIVE_ORC_ENCODING_STRATEGY("hive.exec.orc.encoding.strategy", "SPEED", new StringSet("SPEED", "COMPRESSION"),
        "Define the encoding strategy to use while writing data. Changing this will\n" +
        "only affect the light weight encoding for integers. This flag will not\n" +
        "change the compression level of higher level compression codec (like ZLIB)."),

    HIVE_ORC_COMPRESSION_STRATEGY("hive.exec.orc.compression.strategy", "SPEED", new StringSet("SPEED", "COMPRESSION"),
         "Define the compression strategy to use while writing data. \n" +
         "This changes the compression level of higher level compression codec (like ZLIB)."),

    HIVE_ORC_SPLIT_STRATEGY("hive.exec.orc.split.strategy", "HYBRID", new StringSet("HYBRID", "BI", "ETL"),
        "This is not a user level config. BI strategy is used when the requirement is to spend less time in split generation" +
        " as opposed to query execution (split generation does not read or cache file footers)." +
        " ETL strategy is used when spending little more time in split generation is acceptable" +
        " (split generation reads and caches file footers). HYBRID chooses between the above strategies" +
        " based on heuristics."),

    HIVE_ORC_INCLUDE_FILE_FOOTER_IN_SPLITS("hive.orc.splits.include.file.footer", false,
        "If turned on splits generated by orc will include metadata about the stripes in the file. This\n" +
        "data is read remotely (from the client or HS2 machine) and sent to all the tasks."),
    HIVE_ORC_CACHE_STRIPE_DETAILS_SIZE("hive.orc.cache.stripe.details.size", 10000,
        "Max cache size for keeping meta info about orc splits cached in the client."),
    HIVE_ORC_INCLUDE_FILE_ID_IN_SPLITS("hive.orc.splits.include.fileid", true,
        "Include file ID in splits on file systems thaty support it."),
    HIVE_ORC_COMPUTE_SPLITS_NUM_THREADS("hive.orc.compute.splits.num.threads", 10,
        "How many threads orc should use to create splits in parallel."),
    HIVE_ORC_SKIP_CORRUPT_DATA("hive.exec.orc.skip.corrupt.data", false,
        "If ORC reader encounters corrupt data, this value will be used to determine\n" +
        "whether to skip the corrupt data or throw exception. The default behavior is to throw exception."),

    HIVE_ORC_ZEROCOPY("hive.exec.orc.zerocopy", false,
        "Use zerocopy reads with ORC. (This requires Hadoop 2.3 or later.)"),

    HIVE_LAZYSIMPLE_EXTENDED_BOOLEAN_LITERAL("hive.lazysimple.extended_boolean_literal", false,
        "LazySimpleSerde uses this property to determine if it treats 'T', 't', 'F', 'f',\n" +
        "'1', and '0' as extened, legal boolean literal, in addition to 'TRUE' and 'FALSE'.\n" +
        "The default is false, which means only 'TRUE' and 'FALSE' are treated as legal\n" +
        "boolean literal."),

    HIVESKEWJOIN("hive.optimize.skewjoin", false,
        "Whether to enable skew join optimization. \n" +
        "The algorithm is as follows: At runtime, detect the keys with a large skew. Instead of\n" +
        "processing those keys, store them temporarily in an HDFS directory. In a follow-up map-reduce\n" +
        "job, process those skewed keys. The same key need not be skewed for all the tables, and so,\n" +
        "the follow-up map-reduce job (for the skewed keys) would be much faster, since it would be a\n" +
        "map-join."),
    HIVEDYNAMICPARTITIONHASHJOIN("hive.optimize.dynamic.partition.hashjoin", false,
        "Whether to enable dynamically partitioned hash join optimization. \n" +
        "This setting is also dependent on enabling hive.auto.convert.join"),
    HIVECONVERTJOIN("hive.auto.convert.join", true,
        "Whether Hive enables the optimization about converting common join into mapjoin based on the input file size"),
    HIVECONVERTJOINNOCONDITIONALTASK("hive.auto.convert.join.noconditionaltask", true,
        "Whether Hive enables the optimization about converting common join into mapjoin based on the input file size. \n" +
        "If this parameter is on, and the sum of size for n-1 of the tables/partitions for a n-way join is smaller than the\n" +
        "specified size, the join is directly converted to a mapjoin (there is no conditional task)."),

    HIVECONVERTJOINNOCONDITIONALTASKTHRESHOLD("hive.auto.convert.join.noconditionaltask.size",
        10000000L,
        "If hive.auto.convert.join.noconditionaltask is off, this parameter does not take affect. \n" +
        "However, if it is on, and the sum of size for n-1 of the tables/partitions for a n-way join is smaller than this size, \n" +
        "the join is directly converted to a mapjoin(there is no conditional task). The default is 10MB"),
    HIVECONVERTJOINUSENONSTAGED("hive.auto.convert.join.use.nonstaged", false,
        "For conditional joins, if input stream from a small alias can be directly applied to join operator without \n" +
        "filtering or projection, the alias need not to be pre-staged in distributed cache via mapred local task.\n" +
        "Currently, this is not working with vectorization or tez execution engine."),
    HIVESKEWJOINKEY("hive.skewjoin.key", 100000,
        "Determine if we get a skew key in join. If we see more than the specified number of rows with the same key in join operator,\n" +
        "we think the key as a skew join key. "),
    HIVESKEWJOINMAPJOINNUMMAPTASK("hive.skewjoin.mapjoin.map.tasks", 10000,
        "Determine the number of map task used in the follow up map join job for a skew join.\n" +
        "It should be used together with hive.skewjoin.mapjoin.min.split to perform a fine grained control."),
    HIVESKEWJOINMAPJOINMINSPLIT("hive.skewjoin.mapjoin.min.split", 33554432L,
        "Determine the number of map task at most used in the follow up map join job for a skew join by specifying \n" +
        "the minimum split size. It should be used together with hive.skewjoin.mapjoin.map.tasks to perform a fine grained control."),

    HIVESENDHEARTBEAT("hive.heartbeat.interval", 1000,
        "Send a heartbeat after this interval - used by mapjoin and filter operators"),
    HIVELIMITMAXROWSIZE("hive.limit.row.max.size", 100000L,
        "When trying a smaller subset of data for simple LIMIT, how much size we need to guarantee each row to have at least."),
    HIVELIMITOPTLIMITFILE("hive.limit.optimize.limit.file", 10,
        "When trying a smaller subset of data for simple LIMIT, maximum number of files we can sample."),
    HIVELIMITOPTENABLE("hive.limit.optimize.enable", false,
        "Whether to enable to optimization to trying a smaller subset of data for simple LIMIT first."),
    HIVELIMITOPTMAXFETCH("hive.limit.optimize.fetch.max", 50000,
        "Maximum number of rows allowed for a smaller subset of data for simple LIMIT, if it is a fetch query. \n" +
        "Insert queries are not restricted by this limit."),
    HIVELIMITPUSHDOWNMEMORYUSAGE("hive.limit.pushdown.memory.usage", -1f,
        "The max memory to be used for hash in RS operator for top K selection."),
    HIVELIMITTABLESCANPARTITION("hive.limit.query.max.table.partition", -1,
        "This controls how many partitions can be scanned for each partitioned table.\n" +
        "The default value \"-1\" means no limit."),

    HIVEHASHTABLEKEYCOUNTADJUSTMENT("hive.hashtable.key.count.adjustment", 1.0f,
        "Adjustment to mapjoin hashtable size derived from table and column statistics; the estimate" +
        " of the number of keys is divided by this value. If the value is 0, statistics are not used" +
        "and hive.hashtable.initialCapacity is used instead."),
    HIVEHASHTABLETHRESHOLD("hive.hashtable.initialCapacity", 100000, "Initial capacity of " +
        "mapjoin hashtable if statistics are absent, or if hive.hashtable.stats.key.estimate.adjustment is set to 0"),
    HIVEHASHTABLELOADFACTOR("hive.hashtable.loadfactor", (float) 0.75, ""),
    HIVEHASHTABLEFOLLOWBYGBYMAXMEMORYUSAGE("hive.mapjoin.followby.gby.localtask.max.memory.usage", (float) 0.55,
        "This number means how much memory the local task can take to hold the key/value into an in-memory hash table \n" +
        "when this map join is followed by a group by. If the local task's memory usage is more than this number, \n" +
        "the local task will abort by itself. It means the data of the small table is too large to be held in memory."),
    HIVEHASHTABLEMAXMEMORYUSAGE("hive.mapjoin.localtask.max.memory.usage", (float) 0.90,
        "This number means how much memory the local task can take to hold the key/value into an in-memory hash table. \n" +
        "If the local task's memory usage is more than this number, the local task will abort by itself. \n" +
        "It means the data of the small table is too large to be held in memory."),
    HIVEHASHTABLESCALE("hive.mapjoin.check.memory.rows", (long)100000,
        "The number means after how many rows processed it needs to check the memory usage"),

    HIVEDEBUGLOCALTASK("hive.debug.localtask",false, ""),

    HIVEINPUTFORMAT("hive.input.format", "org.apache.hadoop.hive.ql.io.CombineHiveInputFormat",
        "The default input format. Set this to HiveInputFormat if you encounter problems with CombineHiveInputFormat."),
    HIVETEZINPUTFORMAT("hive.tez.input.format", "org.apache.hadoop.hive.ql.io.HiveInputFormat",
        "The default input format for tez. Tez groups splits in the AM."),

    HIVETEZCONTAINERSIZE("hive.tez.container.size", -1,
        "By default Tez will spawn containers of the size of a mapper. This can be used to overwrite."),
    HIVETEZCPUVCORES("hive.tez.cpu.vcores", -1,
        "By default Tez will ask for however many cpus map-reduce is configured to use per container.\n" +
        "This can be used to overwrite."),
    HIVETEZJAVAOPTS("hive.tez.java.opts", null,
        "By default Tez will use the Java options from map tasks. This can be used to overwrite."),
    HIVETEZLOGLEVEL("hive.tez.log.level", "INFO",
        "The log level to use for tasks executing as part of the DAG.\n" +
        "Used only if hive.tez.java.opts is used to configure Java options."),

    HIVEENFORCEBUCKETING("hive.enforce.bucketing", false,
        "Whether bucketing is enforced. If true, while inserting into the table, bucketing is enforced."),
    HIVEENFORCESORTING("hive.enforce.sorting", false,
        "Whether sorting is enforced. If true, while inserting into the table, sorting is enforced."),
    HIVEOPTIMIZEBUCKETINGSORTING("hive.optimize.bucketingsorting", true,
        "If hive.enforce.bucketing or hive.enforce.sorting is true, don't create a reducer for enforcing \n" +
        "bucketing/sorting for queries of the form: \n" +
        "insert overwrite table T2 select * from T1;\n" +
        "where T1 and T2 are bucketed/sorted by the same keys into the same number of buckets."),
    HIVEPARTITIONER("hive.mapred.partitioner", "org.apache.hadoop.hive.ql.io.DefaultHivePartitioner", ""),
    HIVEENFORCESORTMERGEBUCKETMAPJOIN("hive.enforce.sortmergebucketmapjoin", false,
        "If the user asked for sort-merge bucketed map-side join, and it cannot be performed, should the query fail or not ?"),
    HIVEENFORCEBUCKETMAPJOIN("hive.enforce.bucketmapjoin", false,
        "If the user asked for bucketed map-side join, and it cannot be performed, \n" +
        "should the query fail or not ? For example, if the buckets in the tables being joined are\n" +
        "not a multiple of each other, bucketed map-side join cannot be performed, and the\n" +
        "query will fail if hive.enforce.bucketmapjoin is set to true."),

    HIVE_AUTO_SORTMERGE_JOIN("hive.auto.convert.sortmerge.join", false,
        "Will the join be automatically converted to a sort-merge join, if the joined tables pass the criteria for sort-merge join."),
    HIVE_AUTO_SORTMERGE_JOIN_BIGTABLE_SELECTOR(
        "hive.auto.convert.sortmerge.join.bigtable.selection.policy",
        "org.apache.hadoop.hive.ql.optimizer.AvgPartitionSizeBasedBigTableSelectorForAutoSMJ",
        "The policy to choose the big table for automatic conversion to sort-merge join. \n" +
        "By default, the table with the largest partitions is assigned the big table. All policies are:\n" +
        ". based on position of the table - the leftmost table is selected\n" +
        "org.apache.hadoop.hive.ql.optimizer.LeftmostBigTableSMJ.\n" +
        ". based on total size (all the partitions selected in the query) of the table \n" +
        "org.apache.hadoop.hive.ql.optimizer.TableSizeBasedBigTableSelectorForAutoSMJ.\n" +
        ". based on average size (all the partitions selected in the query) of the table \n" +
        "org.apache.hadoop.hive.ql.optimizer.AvgPartitionSizeBasedBigTableSelectorForAutoSMJ.\n" +
        "New policies can be added in future."),
    HIVE_AUTO_SORTMERGE_JOIN_TOMAPJOIN(
        "hive.auto.convert.sortmerge.join.to.mapjoin", false,
        "If hive.auto.convert.sortmerge.join is set to true, and a join was converted to a sort-merge join, \n" +
        "this parameter decides whether each table should be tried as a big table, and effectively a map-join should be\n" +
        "tried. That would create a conditional task with n+1 children for a n-way join (1 child for each table as the\n" +
        "big table), and the backup task will be the sort-merge join. In some cases, a map-join would be faster than a\n" +
        "sort-merge join, if there is no advantage of having the output bucketed and sorted. For example, if a very big sorted\n" +
        "and bucketed table with few files (say 10 files) are being joined with a very small sorter and bucketed table\n" +
        "with few files (10 files), the sort-merge join will only use 10 mappers, and a simple map-only join might be faster\n" +
        "if the complete small table can fit in memory, and a map-join can be performed."),

    HIVESCRIPTOPERATORTRUST("hive.exec.script.trust", false, ""),
    HIVEROWOFFSET("hive.exec.rowoffset", false,
        "Whether to provide the row offset virtual column"),

    // Optimizer
    HIVEOPTINDEXFILTER("hive.optimize.index.filter", false,
        "Whether to enable automatic use of indexes"),
    HIVEINDEXAUTOUPDATE("hive.optimize.index.autoupdate", false,
        "Whether to update stale indexes automatically"),
    HIVEOPTPPD("hive.optimize.ppd", true,
        "Whether to enable predicate pushdown"),
    HIVEPPDRECOGNIZETRANSITIVITY("hive.ppd.recognizetransivity", true,
        "Whether to transitively replicate predicate filters over equijoin conditions."),
    HIVEPPDREMOVEDUPLICATEFILTERS("hive.ppd.remove.duplicatefilters", true,
        "Whether to push predicates down into storage handlers.  Ignored when hive.optimize.ppd is false."),
    HIVEPOINTLOOKUPOPTIMIZER("hive.optimize.point.lookup", true,
         "Whether to transform OR clauses in Filter operators into IN clauses"),
    HIVEPOINTLOOKUPOPTIMIZERMIN("hive.optimize.point.lookup.min", 31,
             "Minimum number of OR clauses needed to transform into IN clauses"),
    HIVEPOINTLOOKUPOPTIMIZEREXTRACT("hive.optimize.point.lookup.extract", true,
                 "Extract partial expressions when optimizing point lookup IN clauses"),
    // Constant propagation optimizer
    HIVEOPTCONSTANTPROPAGATION("hive.optimize.constant.propagation", true, "Whether to enable constant propagation optimizer"),
    HIVEIDENTITYPROJECTREMOVER("hive.optimize.remove.identity.project", true, "Removes identity project from operator tree"),
    HIVEMETADATAONLYQUERIES("hive.optimize.metadataonly", true, ""),
    HIVENULLSCANOPTIMIZE("hive.optimize.null.scan", true, "Dont scan relations which are guaranteed to not generate any rows"),
    HIVEOPTPPD_STORAGE("hive.optimize.ppd.storage", true,
        "Whether to push predicates down to storage handlers"),
    HIVEOPTGROUPBY("hive.optimize.groupby", true,
        "Whether to enable the bucketed group by from bucketed partitions/tables."),
    HIVEOPTBUCKETMAPJOIN("hive.optimize.bucketmapjoin", false,
        "Whether to try bucket mapjoin"),
    HIVEOPTSORTMERGEBUCKETMAPJOIN("hive.optimize.bucketmapjoin.sortedmerge", false,
        "Whether to try sorted bucket merge map join"),
    HIVEOPTREDUCEDEDUPLICATION("hive.optimize.reducededuplication", true,
        "Remove extra map-reduce jobs if the data is already clustered by the same key which needs to be used again. \n" +
        "This should always be set to true. Since it is a new feature, it has been made configurable."),
    HIVEOPTREDUCEDEDUPLICATIONMINREDUCER("hive.optimize.reducededuplication.min.reducer", 4,
        "Reduce deduplication merges two RSs by moving key/parts/reducer-num of the child RS to parent RS. \n" +
        "That means if reducer-num of the child RS is fixed (order by or forced bucketing) and small, it can make very slow, single MR.\n" +
        "The optimization will be automatically disabled if number of reducers would be less than specified value."),

    HIVEOPTSORTDYNAMICPARTITION("hive.optimize.sort.dynamic.partition", false,
        "When enabled dynamic partitioning column will be globally sorted.\n" +
        "This way we can keep only one record writer open for each partition value\n" +
        "in the reducer thereby reducing the memory pressure on reducers."),

    HIVESAMPLINGFORORDERBY("hive.optimize.sampling.orderby", false, "Uses sampling on order-by clause for parallel execution."),
    HIVESAMPLINGNUMBERFORORDERBY("hive.optimize.sampling.orderby.number", 1000, "Total number of samples to be obtained."),
    HIVESAMPLINGPERCENTFORORDERBY("hive.optimize.sampling.orderby.percent", 0.1f, new RatioValidator(),
        "Probability with which a row will be chosen."),
    HIVEOPTIMIZEDISTINCTREWRITE("hive.optimize.distinct.rewrite", true, "When applicable this "
        + "optimization rewrites distinct aggregates from a single stage to multi-stage "
        + "aggregation. This may not be optimal in all cases. Ideally, whether to trigger it or "
        + "not should be cost based decision. Until Hive formalizes cost model for this, this is config driven."),
    // whether to optimize union followed by select followed by filesink
    // It creates sub-directories in the final output, so should not be turned on in systems
    // where MAPREDUCE-1501 is not present
    HIVE_OPTIMIZE_UNION_REMOVE("hive.optimize.union.remove", false,
        "Whether to remove the union and push the operators between union and the filesink above union. \n" +
        "This avoids an extra scan of the output by union. This is independently useful for union\n" +
        "queries, and specially useful when hive.optimize.skewjoin.compiletime is set to true, since an\n" +
        "extra union is inserted.\n" +
        "\n" +
        "The merge is triggered if either of hive.merge.mapfiles or hive.merge.mapredfiles is set to true.\n" +
        "If the user has set hive.merge.mapfiles to true and hive.merge.mapredfiles to false, the idea was the\n" +
        "number of reducers are few, so the number of files anyway are small. However, with this optimization,\n" +
        "we are increasing the number of files possibly by a big margin. So, we merge aggressively."),
    HIVEOPTCORRELATION("hive.optimize.correlation", false, "exploit intra-query correlations."),

    HIVE_HADOOP_SUPPORTS_SUBDIRECTORIES("hive.mapred.supports.subdirectories", false,
        "Whether the version of Hadoop which is running supports sub-directories for tables/partitions. \n" +
        "Many Hive optimizations can be applied if the Hadoop version supports sub-directories for\n" +
        "tables/partitions. It was added by MAPREDUCE-1501"),

    HIVE_OPTIMIZE_SKEWJOIN_COMPILETIME("hive.optimize.skewjoin.compiletime", false,
        "Whether to create a separate plan for skewed keys for the tables in the join.\n" +
        "This is based on the skewed keys stored in the metadata. At compile time, the plan is broken\n" +
        "into different joins: one for the skewed keys, and the other for the remaining keys. And then,\n" +
        "a union is performed for the 2 joins generated above. So unless the same skewed key is present\n" +
        "in both the joined tables, the join for the skewed key will be performed as a map-side join.\n" +
        "\n" +
        "The main difference between this parameter and hive.optimize.skewjoin is that this parameter\n" +
        "uses the skew information stored in the metastore to optimize the plan at compile time itself.\n" +
        "If there is no skew information in the metadata, this parameter will not have any affect.\n" +
        "Both hive.optimize.skewjoin.compiletime and hive.optimize.skewjoin should be set to true.\n" +
        "Ideally, hive.optimize.skewjoin should be renamed as hive.optimize.skewjoin.runtime, but not doing\n" +
        "so for backward compatibility.\n" +
        "\n" +
        "If the skew information is correctly stored in the metadata, hive.optimize.skewjoin.compiletime\n" +
        "would change the query plan to take care of it, and hive.optimize.skewjoin will be a no-op."),

    // Indexes
    HIVEOPTINDEXFILTER_COMPACT_MINSIZE("hive.optimize.index.filter.compact.minsize", (long) 5 * 1024 * 1024 * 1024,
        "Minimum size (in bytes) of the inputs on which a compact index is automatically used."), // 5G
    HIVEOPTINDEXFILTER_COMPACT_MAXSIZE("hive.optimize.index.filter.compact.maxsize", (long) -1,
        "Maximum size (in bytes) of the inputs on which a compact index is automatically used.  A negative number is equivalent to infinity."), // infinity
    HIVE_INDEX_COMPACT_QUERY_MAX_ENTRIES("hive.index.compact.query.max.entries", (long) 10000000,
        "The maximum number of index entries to read during a query that uses the compact index. Negative value is equivalent to infinity."), // 10M
    HIVE_INDEX_COMPACT_QUERY_MAX_SIZE("hive.index.compact.query.max.size", (long) 10 * 1024 * 1024 * 1024,
        "The maximum number of bytes that a query using the compact index can read. Negative value is equivalent to infinity."), // 10G
    HIVE_INDEX_COMPACT_BINARY_SEARCH("hive.index.compact.binary.search", true,
        "Whether or not to use a binary search to find the entries in an index table that match the filter, where possible"),

    // Statistics
    HIVESTATSAUTOGATHER("hive.stats.autogather", true,
        "A flag to gather statistics automatically during the INSERT OVERWRITE command."),
    HIVESTATSDBCLASS("hive.stats.dbclass", "fs", new PatternSet("jdbc(:.*)", "hbase", "counter", "custom", "fs"),
        "The storage that stores temporary Hive statistics. In filesystem based statistics collection ('fs'), \n" +
        "each task writes statistics it has collected in a file on the filesystem, which will be aggregated \n" +
        "after the job has finished. Supported values are fs (filesystem), jdbc:database (where database \n" +
        "can be derby, mysql, etc.), hbase, counter, and custom as defined in StatsSetupConst.java."), // StatsSetupConst.StatDB
    HIVESTATSJDBCDRIVER("hive.stats.jdbcdriver",
        "org.apache.derby.jdbc.EmbeddedDriver",
        "The JDBC driver for the database that stores temporary Hive statistics."),
    HIVESTATSDBCONNECTIONSTRING("hive.stats.dbconnectionstring",
        "jdbc:derby:;databaseName=TempStatsStore;create=true",
        "The default connection string for the database that stores temporary Hive statistics."), // automatically create database
    HIVE_STATS_DEFAULT_PUBLISHER("hive.stats.default.publisher", "",
        "The Java class (implementing the StatsPublisher interface) that is used by default if hive.stats.dbclass is custom type."),
    HIVE_STATS_DEFAULT_AGGREGATOR("hive.stats.default.aggregator", "",
        "The Java class (implementing the StatsAggregator interface) that is used by default if hive.stats.dbclass is custom type."),
    HIVE_STATS_JDBC_TIMEOUT("hive.stats.jdbc.timeout", "30s", new TimeValidator(TimeUnit.SECONDS),
        "Timeout value used by JDBC connection and statements."),
    HIVE_STATS_ATOMIC("hive.stats.atomic", false,
        "whether to update metastore stats only if all stats are available"),
    HIVE_STATS_RETRIES_MAX("hive.stats.retries.max", 0,
        "Maximum number of retries when stats publisher/aggregator got an exception updating intermediate database. \n" +
        "Default is no tries on failures."),
    HIVE_STATS_RETRIES_WAIT("hive.stats.retries.wait", "3000ms",
        new TimeValidator(TimeUnit.MILLISECONDS),
        "The base waiting window before the next retry. The actual wait time is calculated by " +
        "baseWindow * failures baseWindow * (failure + 1) * (random number between [0.0,1.0])."),
    HIVE_STATS_COLLECT_RAWDATASIZE("hive.stats.collect.rawdatasize", true,
        "should the raw data size be collected when analyzing tables"),
    CLIENT_STATS_COUNTERS("hive.client.stats.counters", "",
        "Subset of counters that should be of interest for hive.client.stats.publishers (when one wants to limit their publishing). \n" +
        "Non-display names should be used"),
    //Subset of counters that should be of interest for hive.client.stats.publishers (when one wants to limit their publishing). Non-display names should be used".
    HIVE_STATS_RELIABLE("hive.stats.reliable", false,
        "Whether queries will fail because stats cannot be collected completely accurately. \n" +
        "If this is set to true, reading/writing from/into a partition may fail because the stats\n" +
        "could not be computed accurately."),
    HIVE_STATS_COLLECT_PART_LEVEL_STATS("hive.analyze.stmt.collect.partlevel.stats", true,
        "analyze table T compute statistics for columns. Queries like these should compute partition"
        + "level stats for partitioned table even when no part spec is specified."),
    HIVE_STATS_GATHER_NUM_THREADS("hive.stats.gather.num.threads", 10,
        "Number of threads used by partialscan/noscan analyze command for partitioned tables.\n" +
        "This is applicable only for file formats that implement StatsProvidingRecordReader (like ORC)."),
    // Collect table access keys information for operators that can benefit from bucketing
    HIVE_STATS_COLLECT_TABLEKEYS("hive.stats.collect.tablekeys", false,
        "Whether join and group by keys on tables are derived and maintained in the QueryPlan.\n" +
        "This is useful to identify how tables are accessed and to determine if they should be bucketed."),
    // Collect column access information
    HIVE_STATS_COLLECT_SCANCOLS("hive.stats.collect.scancols", false,
        "Whether column accesses are tracked in the QueryPlan.\n" +
        "This is useful to identify how tables are accessed and to determine if there are wasted columns that can be trimmed."),
    // standard error allowed for ndv estimates. A lower value indicates higher accuracy and a
    // higher compute cost.
    HIVE_STATS_NDV_ERROR("hive.stats.ndv.error", (float)20.0,
        "Standard error expressed in percentage. Provides a tradeoff between accuracy and compute cost. \n" +
        "A lower value for error indicates higher accuracy and a higher compute cost."),
    HIVE_METASTORE_STATS_NDV_DENSITY_FUNCTION("hive.metastore.stats.ndv.densityfunction", false,
        "Whether to use density function to estimate the NDV for the whole table based on the NDV of partitions"),
    HIVE_STATS_KEY_PREFIX_MAX_LENGTH("hive.stats.key.prefix.max.length", 150,
        "Determines if when the prefix of the key used for intermediate stats collection\n" +
        "exceeds a certain length, a hash of the key is used instead.  If the value < 0 then hashing"),
    HIVE_STATS_KEY_PREFIX_RESERVE_LENGTH("hive.stats.key.prefix.reserve.length", 24,
        "Reserved length for postfix of stats key. Currently only meaningful for counter type which should\n" +
        "keep length of full stats key smaller than max length configured by hive.stats.key.prefix.max.length.\n" +
        "For counter type, it should be bigger than the length of LB spec if exists."),
    HIVE_STATS_KEY_PREFIX("hive.stats.key.prefix", "", "", true), // internal usage only
    // if length of variable length data type cannot be determined this length will be used.
    HIVE_STATS_MAX_VARIABLE_LENGTH("hive.stats.max.variable.length", 100,
        "To estimate the size of data flowing through operators in Hive/Tez(for reducer estimation etc.),\n" +
        "average row size is multiplied with the total number of rows coming out of each operator.\n" +
        "Average row size is computed from average column size of all columns in the row. In the absence\n" +
        "of column statistics, for variable length columns (like string, bytes etc.), this value will be\n" +
        "used. For fixed length columns their corresponding Java equivalent sizes are used\n" +
        "(float - 4 bytes, double - 8 bytes etc.)."),
    // if number of elements in list cannot be determined, this value will be used
    HIVE_STATS_LIST_NUM_ENTRIES("hive.stats.list.num.entries", 10,
        "To estimate the size of data flowing through operators in Hive/Tez(for reducer estimation etc.),\n" +
        "average row size is multiplied with the total number of rows coming out of each operator.\n" +
        "Average row size is computed from average column size of all columns in the row. In the absence\n" +
        "of column statistics and for variable length complex columns like list, the average number of\n" +
        "entries/values can be specified using this config."),
    // if number of elements in map cannot be determined, this value will be used
    HIVE_STATS_MAP_NUM_ENTRIES("hive.stats.map.num.entries", 10,
        "To estimate the size of data flowing through operators in Hive/Tez(for reducer estimation etc.),\n" +
        "average row size is multiplied with the total number of rows coming out of each operator.\n" +
        "Average row size is computed from average column size of all columns in the row. In the absence\n" +
        "of column statistics and for variable length complex columns like map, the average number of\n" +
        "entries/values can be specified using this config."),
    // statistics annotation fetches stats for each partition, which can be expensive. turning
    // this off will result in basic sizes being fetched from namenode instead
    HIVE_STATS_FETCH_PARTITION_STATS("hive.stats.fetch.partition.stats", true,
        "Annotation of operator tree with statistics information requires partition level basic\n" +
        "statistics like number of rows, data size and file size. Partition statistics are fetched from\n" +
        "metastore. Fetching partition statistics for each needed partition can be expensive when the\n" +
        "number of partitions is high. This flag can be used to disable fetching of partition statistics\n" +
        "from metastore. When this flag is disabled, Hive will make calls to filesystem to get file sizes\n" +
        "and will estimate the number of rows from row schema."),
    // statistics annotation fetches column statistics for all required columns which can
    // be very expensive sometimes
    HIVE_STATS_FETCH_COLUMN_STATS("hive.stats.fetch.column.stats", false,
        "Annotation of operator tree with statistics information requires column statistics.\n" +
        "Column statistics are fetched from metastore. Fetching column statistics for each needed column\n" +
        "can be expensive when the number of columns is high. This flag can be used to disable fetching\n" +
        "of column statistics from metastore."),
    // in the absence of column statistics, the estimated number of rows/data size that will
    // be emitted from join operator will depend on this factor
    HIVE_STATS_JOIN_FACTOR("hive.stats.join.factor", (float) 1.1,
        "Hive/Tez optimizer estimates the data size flowing through each of the operators. JOIN operator\n" +
        "uses column statistics to estimate the number of rows flowing out of it and hence the data size.\n" +
        "In the absence of column statistics, this factor determines the amount of rows that flows out\n" +
        "of JOIN operator."),
    // in the absence of uncompressed/raw data size, total file size will be used for statistics
    // annotation. But the file may be compressed, encoded and serialized which may be lesser in size
    // than the actual uncompressed/raw data size. This factor will be multiplied to file size to estimate
    // the raw data size.
    HIVE_STATS_DESERIALIZATION_FACTOR("hive.stats.deserialization.factor", (float) 1.0,
        "Hive/Tez optimizer estimates the data size flowing through each of the operators. In the absence\n" +
        "of basic statistics like number of rows and data size, file size is used to estimate the number\n" +
        "of rows and data size. Since files in tables/partitions are serialized (and optionally\n" +
        "compressed) the estimates of number of rows and data size cannot be reliably determined.\n" +
        "This factor is multiplied with the file size to account for serialization and compression."),

    // Concurrency
    HIVE_SUPPORT_CONCURRENCY("hive.support.concurrency", false,
        "Whether Hive supports concurrency control or not. \n" +
        "A ZooKeeper instance must be up and running when using zookeeper Hive lock manager "),
    HIVE_LOCK_MANAGER("hive.lock.manager", "org.apache.hadoop.hive.ql.lockmgr.zookeeper.ZooKeeperHiveLockManager", ""),
    HIVE_LOCK_NUMRETRIES("hive.lock.numretries", 100,
        "The number of times you want to try to get all the locks"),
    HIVE_UNLOCK_NUMRETRIES("hive.unlock.numretries", 10,
        "The number of times you want to retry to do one unlock"),
    HIVE_LOCK_SLEEP_BETWEEN_RETRIES("hive.lock.sleep.between.retries", "60s",
        new TimeValidator(TimeUnit.SECONDS),
        "The sleep time between various retries"),
    HIVE_LOCK_MAPRED_ONLY("hive.lock.mapred.only.operation", false,
        "This param is to control whether or not only do lock on queries\n" +
        "that need to execute at least one mapred job."),

     // Zookeeper related configs
    HIVE_ZOOKEEPER_QUORUM("hive.zookeeper.quorum", "",
        "List of ZooKeeper servers to talk to. This is needed for: \n" +
        "1. Read/write locks - when hive.lock.manager is set to \n" +
        "org.apache.hadoop.hive.ql.lockmgr.zookeeper.ZooKeeperHiveLockManager, \n" +
        "2. When HiveServer2 supports service discovery via Zookeeper.\n" +
        "3. For delegation token storage if zookeeper store is used, if\n" +
        "hive.cluster.delegation.token.store.zookeeper.connectString is not set"),

    HIVE_ZOOKEEPER_CLIENT_PORT("hive.zookeeper.client.port", "2181",
        "The port of ZooKeeper servers to talk to.\n" +
        "If the list of Zookeeper servers specified in hive.zookeeper.quorum\n" +
        "does not contain port numbers, this value is used."),
    HIVE_ZOOKEEPER_SESSION_TIMEOUT("hive.zookeeper.session.timeout", "1200000ms",
        new TimeValidator(TimeUnit.MILLISECONDS),
        "ZooKeeper client's session timeout (in milliseconds). The client is disconnected, and as a result, all locks released, \n" +
        "if a heartbeat is not sent in the timeout."),
    HIVE_ZOOKEEPER_NAMESPACE("hive.zookeeper.namespace", "hive_zookeeper_namespace",
        "The parent node under which all ZooKeeper nodes are created."),
    HIVE_ZOOKEEPER_CLEAN_EXTRA_NODES("hive.zookeeper.clean.extra.nodes", false,
        "Clean extra nodes at the end of the session."),
    HIVE_ZOOKEEPER_CONNECTION_MAX_RETRIES("hive.zookeeper.connection.max.retries", 3,
        "Max number of times to retry when connecting to the ZooKeeper server."),
    HIVE_ZOOKEEPER_CONNECTION_BASESLEEPTIME("hive.zookeeper.connection.basesleeptime", "1000ms",
        new TimeValidator(TimeUnit.MILLISECONDS),
        "Initial amount of time (in milliseconds) to wait between retries\n" +
        "when connecting to the ZooKeeper server when using ExponentialBackoffRetry policy."),

    // Transactions
    HIVE_TXN_MANAGER("hive.txn.manager",
        "org.apache.hadoop.hive.ql.lockmgr.DummyTxnManager",
        "Set to org.apache.hadoop.hive.ql.lockmgr.DbTxnManager as part of turning on Hive\n" +
        "transactions, which also requires appropriate settings for hive.compactor.initiator.on,\n" +
        "hive.compactor.worker.threads, hive.support.concurrency (true), hive.enforce.bucketing\n" +
        "(true), and hive.exec.dynamic.partition.mode (nonstrict).\n" +
        "The default DummyTxnManager replicates pre-Hive-0.13 behavior and provides\n" +
        "no transactions."),
    HIVE_TXN_TIMEOUT("hive.txn.timeout", "300s", new TimeValidator(TimeUnit.SECONDS),
        "time after which transactions are declared aborted if the client has not sent a heartbeat."),

    HIVE_TXN_MAX_OPEN_BATCH("hive.txn.max.open.batch", 1000,
        "Maximum number of transactions that can be fetched in one call to open_txns().\n" +
        "This controls how many transactions streaming agents such as Flume or Storm open\n" +
        "simultaneously. The streaming agent then writes that number of entries into a single\n" +
        "file (per Flume agent or Storm bolt). Thus increasing this value decreases the number\n" +
        "of delta files created by streaming agents. But it also increases the number of open\n" +
        "transactions that Hive has to track at any given time, which may negatively affect\n" +
        "read performance."),

    HIVE_COMPACTOR_INITIATOR_ON("hive.compactor.initiator.on", false,
        "Whether to run the initiator and cleaner threads on this metastore instance or not.\n" +
        "Set this to true on one instance of the Thrift metastore service as part of turning\n" +
        "on Hive transactions. For a complete list of parameters required for turning on\n" +
        "transactions, see hive.txn.manager."),

    HIVE_COMPACTOR_WORKER_THREADS("hive.compactor.worker.threads", 0,
        "How many compactor worker threads to run on this metastore instance. Set this to a\n" +
        "positive number on one or more instances of the Thrift metastore service as part of\n" +
        "turning on Hive transactions. For a complete list of parameters required for turning\n" +
        "on transactions, see hive.txn.manager.\n" +
        "Worker threads spawn MapReduce jobs to do compactions. They do not do the compactions\n" +
        "themselves. Increasing the number of worker threads will decrease the time it takes\n" +
        "tables or partitions to be compacted once they are determined to need compaction.\n" +
        "It will also increase the background load on the Hadoop cluster as more MapReduce jobs\n" +
        "will be running in the background."),

    HIVE_COMPACTOR_WORKER_TIMEOUT("hive.compactor.worker.timeout", "86400s",
        new TimeValidator(TimeUnit.SECONDS),
        "Time in seconds after which a compaction job will be declared failed and the\n" +
        "compaction re-queued."),

    HIVE_COMPACTOR_CHECK_INTERVAL("hive.compactor.check.interval", "300s",
        new TimeValidator(TimeUnit.SECONDS),
        "Time in seconds between checks to see if any tables or partitions need to be\n" +
        "compacted. This should be kept high because each check for compaction requires\n" +
        "many calls against the NameNode.\n" +
        "Decreasing this value will reduce the time it takes for compaction to be started\n" +
        "for a table or partition that requires compaction. However, checking if compaction\n" +
        "is needed requires several calls to the NameNode for each table or partition that\n" +
        "has had a transaction done on it since the last major compaction. So decreasing this\n" +
        "value will increase the load on the NameNode."),

    HIVE_COMPACTOR_DELTA_NUM_THRESHOLD("hive.compactor.delta.num.threshold", 10,
        "Number of delta directories in a table or partition that will trigger a minor\n" +
        "compaction."),

    HIVE_COMPACTOR_DELTA_PCT_THRESHOLD("hive.compactor.delta.pct.threshold", 0.1f,
        "Percentage (fractional) size of the delta files relative to the base that will trigger\n" +
        "a major compaction. (1.0 = 100%, so the default 0.1 = 10%.)"),

    HIVE_COMPACTOR_ABORTEDTXN_THRESHOLD("hive.compactor.abortedtxn.threshold", 1000,
        "Number of aborted transactions involving a given table or partition that will trigger\n" +
        "a major compaction."),

    HIVE_COMPACTOR_CLEANER_RUN_INTERVAL("hive.compactor.cleaner.run.interval", "5000ms",
        new TimeValidator(TimeUnit.MILLISECONDS), "Time between runs of the cleaner thread"),
    HIVE_TIMEDOUT_TXN_REAPER_START("hive.timedout.txn.reaper.start", "100s",
      new TimeValidator(TimeUnit.MILLISECONDS), "Time delay of 1st reaper run after metastore start"),
    HIVE_TIMEDOUT_TXN_REAPER_INTERVAL("hive.timedout.txn.reaper.interval", "180s",
      new TimeValidator(TimeUnit.MILLISECONDS), "Time interval describing how often the reaper runs"),

    // For HBase storage handler
    HIVE_HBASE_WAL_ENABLED("hive.hbase.wal.enabled", true,
        "Whether writes to HBase should be forced to the write-ahead log. \n" +
        "Disabling this improves HBase write performance at the risk of lost writes in case of a crash."),
    HIVE_HBASE_GENERATE_HFILES("hive.hbase.generatehfiles", false,
        "True when HBaseStorageHandler should generate hfiles instead of operate against the online table."),
    HIVE_HBASE_SNAPSHOT_NAME("hive.hbase.snapshot.name", null, "The HBase table snapshot name to use."),
    HIVE_HBASE_SNAPSHOT_RESTORE_DIR("hive.hbase.snapshot.restoredir", "/tmp", "The directory in which to " +
        "restore the HBase table snapshot."),

    // For har files
    HIVEARCHIVEENABLED("hive.archive.enabled", false, "Whether archiving operations are permitted"),

    HIVEOPTGBYUSINGINDEX("hive.optimize.index.groupby", false,
        "Whether to enable optimization of group-by queries using Aggregate indexes."),

    HIVEOUTERJOINSUPPORTSFILTERS("hive.outerjoin.supports.filters", true, ""),

    HIVEFETCHTASKCONVERSION("hive.fetch.task.conversion", "more", new StringSet("none", "minimal", "more"),
        "Some select queries can be converted to single FETCH task minimizing latency.\n" +
        "Currently the query should be single sourced not having any subquery and should not have\n" +
        "any aggregations or distincts (which incurs RS), lateral views and joins.\n" +
        "0. none : disable hive.fetch.task.conversion\n" +
        "1. minimal : SELECT STAR, FILTER on partition columns, LIMIT only\n" +
        "2. more    : SELECT, FILTER, LIMIT only (support TABLESAMPLE and virtual columns)"
    ),
    HIVEFETCHTASKCONVERSIONTHRESHOLD("hive.fetch.task.conversion.threshold", 1073741824L,
        "Input threshold for applying hive.fetch.task.conversion. If target table is native, input length\n" +
        "is calculated by summation of file lengths. If it's not native, storage handler for the table\n" +
        "can optionally implement org.apache.hadoop.hive.ql.metadata.InputEstimator interface."),

    HIVEFETCHTASKAGGR("hive.fetch.task.aggr", false,
        "Aggregation queries with no group-by clause (for example, select count(*) from src) execute\n" +
        "final aggregations in single reduce task. If this is set true, Hive delegates final aggregation\n" +
        "stage to fetch task, possibly decreasing the query time."),

    HIVEOPTIMIZEMETADATAQUERIES("hive.compute.query.using.stats", false,
        "When set to true Hive will answer a few queries like count(1) purely using stats\n" +
        "stored in metastore. For basic stats collection turn on the config hive.stats.autogather to true.\n" +
        "For more advanced stats collection need to run analyze table queries."),

    // Serde for FetchTask
    HIVEFETCHOUTPUTSERDE("hive.fetch.output.serde", "org.apache.hadoop.hive.serde2.DelimitedJSONSerDe",
        "The SerDe used by FetchTask to serialize the fetch output."),

    HIVEEXPREVALUATIONCACHE("hive.cache.expr.evaluation", true,
        "If true, the evaluation result of a deterministic expression referenced twice or more\n" +
        "will be cached.\n" +
        "For example, in a filter condition like '.. where key + 10 = 100 or key + 10 = 0'\n" +
        "the expression 'key + 10' will be evaluated/cached once and reused for the following\n" +
        "expression ('key + 10 = 0'). Currently, this is applied only to expressions in select\n" +
        "or filter operators."),

    // Hive Variables
    HIVEVARIABLESUBSTITUTE("hive.variable.substitute", true,
        "This enables substitution using syntax like ${var} ${system:var} and ${env:var}."),
    HIVEVARIABLESUBSTITUTEDEPTH("hive.variable.substitute.depth", 40,
        "The maximum replacements the substitution engine will do."),

    HIVECONFVALIDATION("hive.conf.validation", true,
        "Enables type checking for registered Hive configurations"),

    SEMANTIC_ANALYZER_HOOK("hive.semantic.analyzer.hook", "", ""),
    HIVE_TEST_AUTHORIZATION_SQLSTD_HS2_MODE(
        "hive.test.authz.sstd.hs2.mode", false, "test hs2 mode from .q tests", true),
    HIVE_AUTHORIZATION_ENABLED("hive.security.authorization.enabled", false,
        "enable or disable the Hive client authorization"),
    HIVE_AUTHORIZATION_MANAGER("hive.security.authorization.manager",
        "org.apache.hadoop.hive.ql.security.authorization.DefaultHiveAuthorizationProvider",
        "The Hive client authorization manager class name. The user defined authorization class should implement \n" +
        "interface org.apache.hadoop.hive.ql.security.authorization.HiveAuthorizationProvider."),
    HIVE_AUTHENTICATOR_MANAGER("hive.security.authenticator.manager",
        "org.apache.hadoop.hive.ql.security.HadoopDefaultAuthenticator",
        "hive client authenticator manager class name. The user defined authenticator should implement \n" +
        "interface org.apache.hadoop.hive.ql.security.HiveAuthenticationProvider."),
    HIVE_METASTORE_AUTHORIZATION_MANAGER("hive.security.metastore.authorization.manager",
        "org.apache.hadoop.hive.ql.security.authorization.DefaultHiveMetastoreAuthorizationProvider",
        "Names of authorization manager classes (comma separated) to be used in the metastore\n" +
        "for authorization. The user defined authorization class should implement interface\n" +
        "org.apache.hadoop.hive.ql.security.authorization.HiveMetastoreAuthorizationProvider.\n" +
        "All authorization manager classes have to successfully authorize the metastore API\n" +
        "call for the command execution to be allowed."),
    HIVE_METASTORE_AUTHORIZATION_AUTH_READS("hive.security.metastore.authorization.auth.reads", true,
        "If this is true, metastore authorizer authorizes read actions on database, table"),
    HIVE_METASTORE_AUTHENTICATOR_MANAGER("hive.security.metastore.authenticator.manager",
        "org.apache.hadoop.hive.ql.security.HadoopDefaultMetastoreAuthenticator",
        "authenticator manager class name to be used in the metastore for authentication. \n" +
        "The user defined authenticator should implement interface org.apache.hadoop.hive.ql.security.HiveAuthenticationProvider."),
    HIVE_AUTHORIZATION_TABLE_USER_GRANTS("hive.security.authorization.createtable.user.grants", "",
        "the privileges automatically granted to some users whenever a table gets created.\n" +
        "An example like \"userX,userY:select;userZ:create\" will grant select privilege to userX and userY,\n" +
        "and grant create privilege to userZ whenever a new table created."),
    HIVE_AUTHORIZATION_TABLE_GROUP_GRANTS("hive.security.authorization.createtable.group.grants",
        "",
        "the privileges automatically granted to some groups whenever a table gets created.\n" +
        "An example like \"groupX,groupY:select;groupZ:create\" will grant select privilege to groupX and groupY,\n" +
        "and grant create privilege to groupZ whenever a new table created."),
    HIVE_AUTHORIZATION_TABLE_ROLE_GRANTS("hive.security.authorization.createtable.role.grants", "",
        "the privileges automatically granted to some roles whenever a table gets created.\n" +
        "An example like \"roleX,roleY:select;roleZ:create\" will grant select privilege to roleX and roleY,\n" +
        "and grant create privilege to roleZ whenever a new table created."),
    HIVE_AUTHORIZATION_TABLE_OWNER_GRANTS("hive.security.authorization.createtable.owner.grants",
        "",
        "The privileges automatically granted to the owner whenever a table gets created.\n" +
        "An example like \"select,drop\" will grant select and drop privilege to the owner\n" +
        "of the table. Note that the default gives the creator of a table no access to the\n" +
        "table (but see HIVE-8067)."),
    HIVE_AUTHORIZATION_TASK_FACTORY("hive.security.authorization.task.factory",
        "org.apache.hadoop.hive.ql.parse.authorization.HiveAuthorizationTaskFactoryImpl",
        "Authorization DDL task factory implementation"),

    // if this is not set default value is set during config initialization
    // Default value can't be set in this constructor as it would refer names in other ConfVars
    // whose constructor would not have been called
    HIVE_AUTHORIZATION_SQL_STD_AUTH_CONFIG_WHITELIST(
        "hive.security.authorization.sqlstd.confwhitelist", "",
        "List of comma separated Java regexes. Configurations parameters that match these\n" +
        "regexes can be modified by user when SQL standard authorization is enabled.\n" +
        "To get the default value, use the 'set <param>' command.\n" +
        "Note that the hive.conf.restricted.list checks are still enforced after the white list\n" +
        "check"),

    HIVE_AUTHORIZATION_SQL_STD_AUTH_CONFIG_WHITELIST_APPEND(
        "hive.security.authorization.sqlstd.confwhitelist.append", "",
        "List of comma separated Java regexes, to be appended to list set in\n" +
        "hive.security.authorization.sqlstd.confwhitelist. Using this list instead\n" +
        "of updating the original list means that you can append to the defaults\n" +
        "set by SQL standard authorization instead of replacing it entirely."),

    HIVE_CLI_PRINT_HEADER("hive.cli.print.header", false, "Whether to print the names of the columns in query output."),

    HIVE_ERROR_ON_EMPTY_PARTITION("hive.error.on.empty.partition", false,
        "Whether to throw an exception if dynamic partition insert generates empty results."),

    HIVE_INDEX_COMPACT_FILE("hive.index.compact.file", "", "internal variable"),
    HIVE_INDEX_BLOCKFILTER_FILE("hive.index.blockfilter.file", "", "internal variable"),
    HIVE_INDEX_IGNORE_HDFS_LOC("hive.index.compact.file.ignore.hdfs", false,
        "When true the HDFS location stored in the index file will be ignored at runtime.\n" +
        "If the data got moved or the name of the cluster got changed, the index data should still be usable."),

    HIVE_EXIM_URI_SCHEME_WL("hive.exim.uri.scheme.whitelist", "hdfs,pfile",
        "A comma separated list of acceptable URI schemes for import and export."),
    // temporary variable for testing. This is added just to turn off this feature in case of a bug in
    // deployment. It has not been documented in hive-default.xml intentionally, this should be removed
    // once the feature is stable
    HIVE_EXIM_RESTRICT_IMPORTS_INTO_REPLICATED_TABLES("hive.exim.strict.repl.tables",true,
        "Parameter that determines if 'regular' (non-replication) export dumps can be\n" +
        "imported on to tables that are the target of replication. If this parameter is\n" +
        "set, regular imports will check if the destination table(if it exists) has a " +
        "'repl.last.id' set on it. If so, it will fail."),
    HIVE_REPL_TASK_FACTORY("hive.repl.task.factory",
        "org.apache.hive.hcatalog.api.repl.exim.EximReplicationTaskFactory",
        "Parameter that can be used to override which ReplicationTaskFactory will be\n" +
        "used to instantiate ReplicationTask events. Override for third party repl plugins"),
    HIVE_MAPPER_CANNOT_SPAN_MULTIPLE_PARTITIONS("hive.mapper.cannot.span.multiple.partitions", false, ""),
    HIVE_REWORK_MAPREDWORK("hive.rework.mapredwork", false,
        "should rework the mapred work or not.\n" +
        "This is first introduced by SymlinkTextInputFormat to replace symlink files with real paths at compile time."),
    HIVE_CONCATENATE_CHECK_INDEX ("hive.exec.concatenate.check.index", true,
        "If this is set to true, Hive will throw error when doing\n" +
        "'alter table tbl_name [partSpec] concatenate' on a table/partition\n" +
        "that has indexes on it. The reason the user want to set this to true\n" +
        "is because it can help user to avoid handling all index drop, recreation,\n" +
        "rebuild work. This is very helpful for tables with thousands of partitions."),
    HIVE_IO_EXCEPTION_HANDLERS("hive.io.exception.handlers", "",
        "A list of io exception handler class names. This is used\n" +
        "to construct a list exception handlers to handle exceptions thrown\n" +
        "by record readers"),

    // logging configuration
    HIVE_LOG4J_FILE("hive.log4j.file", "",
        "Hive log4j configuration file.\n" +
        "If the property is not set, then logging will be initialized using hive-log4j2.xml found on the classpath.\n" +
        "If the property is set, the value must be a valid URI (java.net.URI, e.g. \"file:///tmp/my-logging.xml\"), \n" +
        "which you can then extract a URL from and pass to PropertyConfigurator.configure(URL)."),
    HIVE_EXEC_LOG4J_FILE("hive.exec.log4j.file", "",
        "Hive log4j configuration file for execution mode(sub command).\n" +
        "If the property is not set, then logging will be initialized using hive-exec-log4j2.xml found on the classpath.\n" +
        "If the property is set, the value must be a valid URI (java.net.URI, e.g. \"file:///tmp/my-logging.xml\"), \n" +
        "which you can then extract a URL from and pass to PropertyConfigurator.configure(URL)."),

    HIVE_LOG_EXPLAIN_OUTPUT("hive.log.explain.output", false,
        "Whether to log explain output for every query.\n" +
        "When enabled, will log EXPLAIN EXTENDED output for the query at INFO log4j log level."),
    HIVE_EXPLAIN_USER("hive.explain.user", true,
        "Whether to show explain result at user level.\n" +
        "When enabled, will log EXPLAIN output for the query at user level."),

    // prefix used to auto generated column aliases (this should be started with '_')
    HIVE_AUTOGEN_COLUMNALIAS_PREFIX_LABEL("hive.autogen.columnalias.prefix.label", "_c",
        "String used as a prefix when auto generating column alias.\n" +
        "By default the prefix label will be appended with a column position number to form the column alias. \n" +
        "Auto generation would happen if an aggregate function is used in a select clause without an explicit alias."),
    HIVE_AUTOGEN_COLUMNALIAS_PREFIX_INCLUDEFUNCNAME(
        "hive.autogen.columnalias.prefix.includefuncname", false,
        "Whether to include function name in the column alias auto generated by Hive."),
    HIVE_METRICS_CLASS("hive.service.metrics.class",
        "org.apache.hadoop.hive.common.metrics.metrics2.CodahaleMetrics",
        new StringSet(
            "org.apache.hadoop.hive.common.metrics.metrics2.CodahaleMetrics",
            "org.apache.hadoop.hive.common.metrics.LegacyMetrics"),
        "Hive metrics subsystem implementation class."),
    HIVE_METRICS_REPORTER("hive.service.metrics.reporter", "JSON_FILE, JMX",
        "Reporter type for metric class org.apache.hadoop.hive.common.metrics.metrics2.CodahaleMetrics, comma separated list of JMX, CONSOLE, JSON_FILE"),
    HIVE_METRICS_JSON_FILE_LOCATION("hive.service.metrics.file.location", "/tmp/report.json",
        "For metric class org.apache.hadoop.hive.common.metrics.metrics2.CodahaleMetrics JSON_FILE reporter, the location of local JSON metrics file.  " +
        "This file will get overwritten at every interval."),
    HIVE_METRICS_JSON_FILE_INTERVAL("hive.service.metrics.file.frequency", "5s",
        new TimeValidator(TimeUnit.MILLISECONDS),
        "For metric class org.apache.hadoop.hive.common.metrics.metrics2.CodahaleMetrics JSON_FILE reporter, " +
        "the frequency of updating JSON metrics file."),
    HIVE_PERF_LOGGER("hive.exec.perf.logger", "org.apache.hadoop.hive.ql.log.PerfLogger",
        "The class responsible for logging client side performance metrics. \n" +
        "Must be a subclass of org.apache.hadoop.hive.ql.log.PerfLogger"),
    HIVE_START_CLEANUP_SCRATCHDIR("hive.start.cleanup.scratchdir", false,
        "To cleanup the Hive scratchdir when starting the Hive Server"),
    HIVE_INSERT_INTO_MULTILEVEL_DIRS("hive.insert.into.multilevel.dirs", false,
        "Where to insert into multilevel directories like\n" +
        "\"insert directory '/HIVEFT25686/chinna/' from table\""),
    HIVE_WAREHOUSE_SUBDIR_INHERIT_PERMS("hive.warehouse.subdir.inherit.perms", true,
        "Set this to false if the table directories should be created\n" +
        "with the permissions derived from dfs umask instead of\n" +
        "inheriting the permission of the warehouse or database directory."),
    HIVE_INSERT_INTO_EXTERNAL_TABLES("hive.insert.into.external.tables", true,
        "whether insert into external tables is allowed"),
    HIVE_TEMPORARY_TABLE_STORAGE(
        "hive.exec.temporary.table.storage", "default", new StringSet("memory",
         "ssd", "default"), "Define the storage policy for temporary tables." +
         "Choices between memory, ssd and default"),

    HIVE_DRIVER_RUN_HOOKS("hive.exec.driver.run.hooks", "",
        "A comma separated list of hooks which implement HiveDriverRunHook. Will be run at the beginning " +
        "and end of Driver.run, these will be run in the order specified."),
    HIVE_DDL_OUTPUT_FORMAT("hive.ddl.output.format", null,
        "The data format to use for DDL output.  One of \"text\" (for human\n" +
        "readable text) or \"json\" (for a json object)."),
    HIVE_ENTITY_SEPARATOR("hive.entity.separator", "@",
        "Separator used to construct names of tables and partitions. For example, dbname@tablename@partitionname"),
    HIVE_CAPTURE_TRANSFORM_ENTITY("hive.entity.capture.transform", false,
        "Compiler to capture transform URI referred in the query"),
    HIVE_DISPLAY_PARTITION_COLUMNS_SEPARATELY("hive.display.partition.cols.separately", true,
        "In older Hive version (0.10 and earlier) no distinction was made between\n" +
        "partition columns or non-partition columns while displaying columns in describe\n" +
        "table. From 0.12 onwards, they are displayed separately. This flag will let you\n" +
        "get old behavior, if desired. See, test-case in patch for HIVE-6689."),

    HIVE_SSL_PROTOCOL_BLACKLIST("hive.ssl.protocol.blacklist", "SSLv2,SSLv3",
        "SSL Versions to disable for all Hive Servers"),

     // HiveServer2 specific configs
    HIVE_SERVER2_MAX_START_ATTEMPTS("hive.server2.max.start.attempts", 30L, new RangeValidator(0L, null),
        "Number of times HiveServer2 will attempt to start before exiting, sleeping 60 seconds " +
        "between retries. \n The default of 30 will keep trying for 30 minutes."),
    HIVE_SERVER2_SUPPORT_DYNAMIC_SERVICE_DISCOVERY("hive.server2.support.dynamic.service.discovery", false,
        "Whether HiveServer2 supports dynamic service discovery for its clients. " +
        "To support this, each instance of HiveServer2 currently uses ZooKeeper to register itself, " +
        "when it is brought up. JDBC/ODBC clients should use the ZooKeeper ensemble: " +
        "hive.zookeeper.quorum in their connection string."),
    HIVE_SERVER2_ZOOKEEPER_NAMESPACE("hive.server2.zookeeper.namespace", "hiveserver2",
        "The parent node in ZooKeeper used by HiveServer2 when supporting dynamic service discovery."),

    // HiveServer2 global init file location
    HIVE_SERVER2_GLOBAL_INIT_FILE_LOCATION("hive.server2.global.init.file.location", "${env:HIVE_CONF_DIR}",
        "Either the location of a HS2 global init file or a directory containing a .hiverc file. If the \n" +
        "property is set, the value must be a valid path to an init file or directory where the init file is located."),
    HIVE_SERVER2_TRANSPORT_MODE("hive.server2.transport.mode", "binary", new StringSet("binary", "http"),
        "Transport mode of HiveServer2."),
    HIVE_SERVER2_THRIFT_BIND_HOST("hive.server2.thrift.bind.host", "",
        "Bind host on which to run the HiveServer2 Thrift service."),
    HIVE_SERVER2_PARALLEL_COMPILATION("hive.driver.parallel.compilation", false, "Whether to\n" +
        "enable parallel compilation between sessions on HiveServer2. The default is false."),

    // Tez session settings
    HIVE_SERVER2_TEZ_DEFAULT_QUEUES("hive.server2.tez.default.queues", "",
        "A list of comma separated values corresponding to YARN queues of the same name.\n" +
        "When HiveServer2 is launched in Tez mode, this configuration needs to be set\n" +
        "for multiple Tez sessions to run in parallel on the cluster."),
    HIVE_SERVER2_TEZ_SESSIONS_PER_DEFAULT_QUEUE("hive.server2.tez.sessions.per.default.queue", 1,
        "A positive integer that determines the number of Tez sessions that should be\n" +
        "launched on each of the queues specified by \"hive.server2.tez.default.queues\".\n" +
        "Determines the parallelism on each queue."),
    HIVE_SERVER2_TEZ_INITIALIZE_DEFAULT_SESSIONS("hive.server2.tez.initialize.default.sessions", false,
        "This flag is used in HiveServer2 to enable a user to use HiveServer2 without\n" +
        "turning on Tez for HiveServer2. The user could potentially want to run queries\n" +
        "over Tez without the pool of sessions."),

    // Operation log configuration
    HIVE_SERVER2_LOGGING_OPERATION_ENABLED("hive.server2.logging.operation.enabled", true,
        "When true, HS2 will save operation logs and make them available for clients"),
    HIVE_SERVER2_LOGGING_OPERATION_LOG_LOCATION("hive.server2.logging.operation.log.location",
        "${system:java.io.tmpdir}" + File.separator + "${system:user.name}" + File.separator +
            "operation_logs",
        "Top level directory where operation logs are stored if logging functionality is enabled"),
    HIVE_SERVER2_LOGGING_OPERATION_LEVEL("hive.server2.logging.operation.level", "EXECUTION",
        new StringSet("NONE", "EXECUTION", "PERFORMANCE", "VERBOSE"),
        "HS2 operation logging mode available to clients to be set at session level.\n" +
        "For this to work, hive.server2.logging.operation.enabled should be set to true.\n" +
        "  NONE: Ignore any logging\n" +
        "  EXECUTION: Log completion of tasks\n" +
        "  PERFORMANCE: Execution + Performance logs \n" +
        "  VERBOSE: All logs" ),

    // Enable metric collection for HiveServer2
    HIVE_SERVER2_METRICS_ENABLED("hive.server2.metrics.enabled", false, "Enable metrics on the HiveServer2."),

    // http (over thrift) transport settings
    HIVE_SERVER2_THRIFT_HTTP_PORT("hive.server2.thrift.http.port", 10001,
        "Port number of HiveServer2 Thrift interface when hive.server2.transport.mode is 'http'."),
    HIVE_SERVER2_THRIFT_HTTP_PATH("hive.server2.thrift.http.path", "cliservice",
        "Path component of URL endpoint when in HTTP mode."),
    HIVE_SERVER2_THRIFT_MAX_MESSAGE_SIZE("hive.server2.thrift.max.message.size", 100*1024*1024,
        "Maximum message size in bytes a HS2 server will accept."),
    HIVE_SERVER2_THRIFT_HTTP_MAX_IDLE_TIME("hive.server2.thrift.http.max.idle.time", "1800s",
        new TimeValidator(TimeUnit.MILLISECONDS),
        "Maximum idle time for a connection on the server when in HTTP mode."),
    HIVE_SERVER2_THRIFT_HTTP_WORKER_KEEPALIVE_TIME("hive.server2.thrift.http.worker.keepalive.time", "60s",
        new TimeValidator(TimeUnit.SECONDS),
        "Keepalive time for an idle http worker thread. When the number of workers exceeds min workers, " +
        "excessive threads are killed after this time interval."),

    // Cookie based authentication when using HTTP Transport
    HIVE_SERVER2_THRIFT_HTTP_COOKIE_AUTH_ENABLED("hive.server2.thrift.http.cookie.auth.enabled", true,
        "When true, HiveServer2 in HTTP transport mode, will use cookie based authentication mechanism."),
    HIVE_SERVER2_THRIFT_HTTP_COOKIE_MAX_AGE("hive.server2.thrift.http.cookie.max.age", "86400s",
        new TimeValidator(TimeUnit.SECONDS),
        "Maximum age in seconds for server side cookie used by HS2 in HTTP mode."),
    HIVE_SERVER2_THRIFT_HTTP_COOKIE_DOMAIN("hive.server2.thrift.http.cookie.domain", null,
        "Domain for the HS2 generated cookies"),
    HIVE_SERVER2_THRIFT_HTTP_COOKIE_PATH("hive.server2.thrift.http.cookie.path", null,
        "Path for the HS2 generated cookies"),
    HIVE_SERVER2_THRIFT_HTTP_COOKIE_IS_SECURE("hive.server2.thrift.http.cookie.is.secure", true,
        "Secure attribute of the HS2 generated cookie."),
    HIVE_SERVER2_THRIFT_HTTP_COOKIE_IS_HTTPONLY("hive.server2.thrift.http.cookie.is.httponly", true,
        "HttpOnly attribute of the HS2 generated cookie."),

    // binary transport settings
    HIVE_SERVER2_THRIFT_PORT("hive.server2.thrift.port", 10000,
        "Port number of HiveServer2 Thrift interface when hive.server2.transport.mode is 'binary'."),
    HIVE_SERVER2_THRIFT_SASL_QOP("hive.server2.thrift.sasl.qop", "auth",
        new StringSet("auth", "auth-int", "auth-conf"),
        "Sasl QOP value; set it to one of following values to enable higher levels of\n" +
        "protection for HiveServer2 communication with clients.\n" +
        "Setting hadoop.rpc.protection to a higher level than HiveServer2 does not\n" +
        "make sense in most situations. HiveServer2 ignores hadoop.rpc.protection in favor\n" +
        "of hive.server2.thrift.sasl.qop.\n" +
        "  \"auth\" - authentication only (default)\n" +
        "  \"auth-int\" - authentication plus integrity protection\n" +
        "  \"auth-conf\" - authentication plus integrity and confidentiality protection\n" +
        "This is applicable only if HiveServer2 is configured to use Kerberos authentication."),
    HIVE_SERVER2_THRIFT_MIN_WORKER_THREADS("hive.server2.thrift.min.worker.threads", 5,
        "Minimum number of Thrift worker threads"),
    HIVE_SERVER2_THRIFT_MAX_WORKER_THREADS("hive.server2.thrift.max.worker.threads", 500,
        "Maximum number of Thrift worker threads"),
    HIVE_SERVER2_THRIFT_LOGIN_BEBACKOFF_SLOT_LENGTH(
        "hive.server2.thrift.exponential.backoff.slot.length", "100ms",
        new TimeValidator(TimeUnit.MILLISECONDS),
        "Binary exponential backoff slot time for Thrift clients during login to HiveServer2,\n" +
        "for retries until hitting Thrift client timeout"),
    HIVE_SERVER2_THRIFT_LOGIN_TIMEOUT("hive.server2.thrift.login.timeout", "20s",
        new TimeValidator(TimeUnit.SECONDS), "Timeout for Thrift clients during login to HiveServer2"),
    HIVE_SERVER2_THRIFT_WORKER_KEEPALIVE_TIME("hive.server2.thrift.worker.keepalive.time", "60s",
        new TimeValidator(TimeUnit.SECONDS),
        "Keepalive time (in seconds) for an idle worker thread. When the number of workers exceeds min workers, " +
        "excessive threads are killed after this time interval."),
    // Configuration for async thread pool in SessionManager
    HIVE_SERVER2_ASYNC_EXEC_THREADS("hive.server2.async.exec.threads", 100,
        "Number of threads in the async thread pool for HiveServer2"),
    HIVE_SERVER2_ASYNC_EXEC_SHUTDOWN_TIMEOUT("hive.server2.async.exec.shutdown.timeout", "10s",
        new TimeValidator(TimeUnit.SECONDS),
        "How long HiveServer2 shutdown will wait for async threads to terminate."),
    HIVE_SERVER2_ASYNC_EXEC_WAIT_QUEUE_SIZE("hive.server2.async.exec.wait.queue.size", 100,
        "Size of the wait queue for async thread pool in HiveServer2.\n" +
        "After hitting this limit, the async thread pool will reject new requests."),
    HIVE_SERVER2_ASYNC_EXEC_KEEPALIVE_TIME("hive.server2.async.exec.keepalive.time", "10s",
        new TimeValidator(TimeUnit.SECONDS),
        "Time that an idle HiveServer2 async thread (from the thread pool) will wait for a new task\n" +
        "to arrive before terminating"),
    HIVE_SERVER2_LONG_POLLING_TIMEOUT("hive.server2.long.polling.timeout", "5000ms",
        new TimeValidator(TimeUnit.MILLISECONDS),
        "Time that HiveServer2 will wait before responding to asynchronous calls that use long polling"),

    HIVE_SESSION_IMPL_CLASSNAME("hive.session.impl.classname", null, "Classname for custom implementation of hive session"),
    HIVE_SESSION_IMPL_WITH_UGI_CLASSNAME("hive.session.impl.withugi.classname", null, "Classname for custom implementation of hive session with UGI"),

    // HiveServer2 auth configuration
    HIVE_SERVER2_AUTHENTICATION("hive.server2.authentication", "NONE",
      new StringSet("NOSASL", "NONE", "LDAP", "KERBEROS", "PAM", "CUSTOM"),
        "Client authentication types.\n" +
        "  NONE: no authentication check\n" +
        "  LDAP: LDAP/AD based authentication\n" +
        "  KERBEROS: Kerberos/GSSAPI authentication\n" +
        "  CUSTOM: Custom authentication provider\n" +
        "          (Use with property hive.server2.custom.authentication.class)\n" +
        "  PAM: Pluggable authentication module\n" +
        "  NOSASL:  Raw transport"),
    HIVE_SERVER2_ALLOW_USER_SUBSTITUTION("hive.server2.allow.user.substitution", true,
        "Allow alternate user to be specified as part of HiveServer2 open connection request."),
    HIVE_SERVER2_KERBEROS_KEYTAB("hive.server2.authentication.kerberos.keytab", "",
        "Kerberos keytab file for server principal"),
    HIVE_SERVER2_KERBEROS_PRINCIPAL("hive.server2.authentication.kerberos.principal", "",
        "Kerberos server principal"),
    HIVE_SERVER2_SPNEGO_KEYTAB("hive.server2.authentication.spnego.keytab", "",
        "keytab file for SPNego principal, optional,\n" +
        "typical value would look like /etc/security/keytabs/spnego.service.keytab,\n" +
        "This keytab would be used by HiveServer2 when Kerberos security is enabled and \n" +
        "HTTP transport mode is used.\n" +
        "This needs to be set only if SPNEGO is to be used in authentication.\n" +
        "SPNego authentication would be honored only if valid\n" +
        "  hive.server2.authentication.spnego.principal\n" +
        "and\n" +
        "  hive.server2.authentication.spnego.keytab\n" +
        "are specified."),
    HIVE_SERVER2_SPNEGO_PRINCIPAL("hive.server2.authentication.spnego.principal", "",
        "SPNego service principal, optional,\n" +
        "typical value would look like HTTP/_HOST@EXAMPLE.COM\n" +
        "SPNego service principal would be used by HiveServer2 when Kerberos security is enabled\n" +
        "and HTTP transport mode is used.\n" +
        "This needs to be set only if SPNEGO is to be used in authentication."),
    HIVE_SERVER2_PLAIN_LDAP_URL("hive.server2.authentication.ldap.url", null,
        "LDAP connection URL(s),\n" +
         "this value could contain URLs to mutiple LDAP servers instances for HA,\n" +
         "each LDAP URL is separated by a SPACE character. URLs are used in the \n" +
         " order specified until a connection is successful."),
    HIVE_SERVER2_PLAIN_LDAP_BASEDN("hive.server2.authentication.ldap.baseDN", null, "LDAP base DN"),
    HIVE_SERVER2_PLAIN_LDAP_DOMAIN("hive.server2.authentication.ldap.Domain", null, ""),
    HIVE_SERVER2_PLAIN_LDAP_GROUPDNPATTERN("hive.server2.authentication.ldap.groupDNPattern", null,
        "COLON-separated list of patterns to use to find DNs for group entities in this directory.\n" +
        "Use %s where the actual group name is to be substituted for.\n" +
        "For example: CN=%s,CN=Groups,DC=subdomain,DC=domain,DC=com."),
    HIVE_SERVER2_PLAIN_LDAP_GROUPFILTER("hive.server2.authentication.ldap.groupFilter", null,
        "COMMA-separated list of LDAP Group names (short name not full DNs).\n" +
        "For example: HiveAdmins,HadoopAdmins,Administrators"),
    HIVE_SERVER2_PLAIN_LDAP_USERDNPATTERN("hive.server2.authentication.ldap.userDNPattern", null,
        "COLON-separated list of patterns to use to find DNs for users in this directory.\n" +
        "Use %s where the actual group name is to be substituted for.\n" +
        "For example: CN=%s,CN=Users,DC=subdomain,DC=domain,DC=com."),
    HIVE_SERVER2_PLAIN_LDAP_USERFILTER("hive.server2.authentication.ldap.userFilter", null,
        "COMMA-separated list of LDAP usernames (just short names, not full DNs).\n" +
        "For example: hiveuser,impalauser,hiveadmin,hadoopadmin"),
    HIVE_SERVER2_PLAIN_LDAP_CUSTOMLDAPQUERY("hive.server2.authentication.ldap.customLDAPQuery", null,
        "A full LDAP query that LDAP Atn provider uses to execute against LDAP Server.\n" +
        "If this query returns a null resultset, the LDAP Provider fails the Authentication\n" +
        "request, succeeds if the user is part of the resultset." +
        "For example: (&(objectClass=group)(objectClass=top)(instanceType=4)(cn=Domain*)) \n" +
        "(&(objectClass=person)(|(sAMAccountName=admin)(|(memberOf=CN=Domain Admins,CN=Users,DC=domain,DC=com)" +
        "(memberOf=CN=Administrators,CN=Builtin,DC=domain,DC=com))))"),
    HIVE_SERVER2_CUSTOM_AUTHENTICATION_CLASS("hive.server2.custom.authentication.class", null,
        "Custom authentication class. Used when property\n" +
        "'hive.server2.authentication' is set to 'CUSTOM'. Provided class\n" +
        "must be a proper implementation of the interface\n" +
        "org.apache.hive.service.auth.PasswdAuthenticationProvider. HiveServer2\n" +
        "will call its Authenticate(user, passed) method to authenticate requests.\n" +
        "The implementation may optionally implement Hadoop's\n" +
        "org.apache.hadoop.conf.Configurable class to grab Hive's Configuration object."),
    HIVE_SERVER2_PAM_SERVICES("hive.server2.authentication.pam.services", null,
      "List of the underlying pam services that should be used when auth type is PAM\n" +
      "A file with the same name must exist in /etc/pam.d"),

    HIVE_SERVER2_ENABLE_DOAS("hive.server2.enable.doAs", true,
        "Setting this property to true will have HiveServer2 execute\n" +
        "Hive operations as the user making the calls to it."),
    HIVE_SERVER2_TABLE_TYPE_MAPPING("hive.server2.table.type.mapping", "CLASSIC", new StringSet("CLASSIC", "HIVE"),
        "This setting reflects how HiveServer2 will report the table types for JDBC and other\n" +
        "client implementations that retrieve the available tables and supported table types\n" +
        "  HIVE : Exposes Hive's native table types like MANAGED_TABLE, EXTERNAL_TABLE, VIRTUAL_VIEW\n" +
        "  CLASSIC : More generic types like TABLE and VIEW"),
    HIVE_SERVER2_SESSION_HOOK("hive.server2.session.hook", "", ""),

    // SSL settings
    HIVE_SERVER2_USE_SSL("hive.server2.use.SSL", false,
        "Set this to true for using SSL encryption in HiveServer2."),
    HIVE_SERVER2_SSL_KEYSTORE_PATH("hive.server2.keystore.path", "",
        "SSL certificate keystore location."),
    HIVE_SERVER2_SSL_KEYSTORE_PASSWORD("hive.server2.keystore.password", "",
        "SSL certificate keystore password."),
    HIVE_SERVER2_MAP_FAIR_SCHEDULER_QUEUE("hive.server2.map.fair.scheduler.queue", true,
        "If the YARN fair scheduler is configured and HiveServer2 is running in non-impersonation mode,\n" +
        "this setting determines the user for fair scheduler queue mapping.\n" +
        "If set to true (default), the logged-in user determines the fair scheduler queue\n" +
        "for submitted jobs, so that map reduce resource usage can be tracked by user.\n" +
        "If set to false, all Hive jobs go to the 'hive' user's queue."),
    HIVE_SERVER2_BUILTIN_UDF_WHITELIST("hive.server2.builtin.udf.whitelist", "",
        "Comma separated list of builtin udf names allowed in queries.\n" +
        "An empty whitelist allows all builtin udfs to be executed. " +
        " The udf black list takes precedence over udf white list"),
    HIVE_SERVER2_BUILTIN_UDF_BLACKLIST("hive.server2.builtin.udf.blacklist", "",
         "Comma separated list of udfs names. These udfs will not be allowed in queries." +
         " The udf black list takes precedence over udf white list"),

    HIVE_SERVER2_SESSION_CHECK_INTERVAL("hive.server2.session.check.interval", "6h",
        new TimeValidator(TimeUnit.MILLISECONDS, 3000l, true, null, false),
        "The check interval for session/operation timeout, which can be disabled by setting to zero or negative value."),
    HIVE_SERVER2_IDLE_SESSION_TIMEOUT("hive.server2.idle.session.timeout", "7d",
        new TimeValidator(TimeUnit.MILLISECONDS),
        "Session will be closed when it's not accessed for this duration, which can be disabled by setting to zero or negative value."),
    HIVE_SERVER2_IDLE_OPERATION_TIMEOUT("hive.server2.idle.operation.timeout", "5d",
        new TimeValidator(TimeUnit.MILLISECONDS),
        "Operation will be closed when it's not accessed for this duration of time, which can be disabled by setting to zero value.\n" +
        "  With positive value, it's checked for operations in terminal state only (FINISHED, CANCELED, CLOSED, ERROR).\n" +
        "  With negative value, it's checked for all of the operations regardless of state."),
    HIVE_SERVER2_IDLE_SESSION_CHECK_OPERATION("hive.server2.idle.session.check.operation", true,
        "Session will be considered to be idle only if there is no activity, and there is no pending operation.\n" +
        " This setting takes effect only if session idle timeout (hive.server2.idle.session.timeout) and checking\n" +
        "(hive.server2.session.check.interval) are enabled."),
    HIVE_SERVER2_THRIFT_CLIENT_RETRY_LIMIT("hive.server2.thrift.client.retry.limit", 1,"Number of retries upon " +
      "failure of Thrift HiveServer2 calls"),
    HIVE_SERVER2_THRIFT_CLIENT_CONNECTION_RETRY_LIMIT("hive.server2.thrift.client.connect.retry.limit", 1,"Number of " +
      "retries while opening a connection to HiveServe2"),
    HIVE_SERVER2_THRIFT_CLIENT_RETRY_DELAY_SECONDS("hive.server2.thrift.client.retry.delay.seconds", "1s",
      new TimeValidator(TimeUnit.SECONDS), "Number of seconds for the HiveServer2 thrift client to wait between " +
      "consecutive connection attempts. Also specifies the time to wait between retrying thrift calls upon failures"),
    HIVE_SERVER2_THRIFT_CLIENT_USER("hive.server2.thrift.client.user", "anonymous","Username to use against thrift" +
      " client"),
    HIVE_SERVER2_THRIFT_CLIENT_PASSWORD("hive.server2.thrift.client.password", "anonymous","Password to use against " +
      "thrift client"),

    HIVE_SECURITY_COMMAND_WHITELIST("hive.security.command.whitelist", "set,reset,dfs,add,list,delete,reload,compile",
        "Comma separated list of non-SQL Hive commands users are authorized to execute"),
    HIVE_CONF_RESTRICTED_LIST("hive.conf.restricted.list",
        "hive.security.authenticator.manager,hive.security.authorization.manager,hive.users.in.admin.role",
        "Comma separated list of configuration options which are immutable at runtime"),

    // If this is set all move tasks at the end of a multi-insert query will only begin once all
    // outputs are ready
    HIVE_MULTI_INSERT_MOVE_TASKS_SHARE_DEPENDENCIES(
        "hive.multi.insert.move.tasks.share.dependencies", false,
        "If this is set all move tasks for tables/partitions (not directories) at the end of a\n" +
        "multi-insert query will only begin once the dependencies for all these move tasks have been\n" +
        "met.\n" +
        "Advantages: If concurrency is enabled, the locks will only be released once the query has\n" +
        "            finished, so with this config enabled, the time when the table/partition is\n" +
        "            generated will be much closer to when the lock on it is released.\n" +
        "Disadvantages: If concurrency is not enabled, with this disabled, the tables/partitions which\n" +
        "               are produced by this query and finish earlier will be available for querying\n" +
        "               much earlier.  Since the locks are only released once the query finishes, this\n" +
        "               does not apply if concurrency is enabled."),

    HIVE_INFER_BUCKET_SORT("hive.exec.infer.bucket.sort", false,
        "If this is set, when writing partitions, the metadata will include the bucketing/sorting\n" +
        "properties with which the data was written if any (this will not overwrite the metadata\n" +
        "inherited from the table if the table is bucketed/sorted)"),

    HIVE_INFER_BUCKET_SORT_NUM_BUCKETS_POWER_TWO(
        "hive.exec.infer.bucket.sort.num.buckets.power.two", false,
        "If this is set, when setting the number of reducers for the map reduce task which writes the\n" +
        "final output files, it will choose a number which is a power of two, unless the user specifies\n" +
        "the number of reducers to use using mapred.reduce.tasks.  The number of reducers\n" +
        "may be set to a power of two, only to be followed by a merge task meaning preventing\n" +
        "anything from being inferred.\n" +
        "With hive.exec.infer.bucket.sort set to true:\n" +
        "Advantages:  If this is not set, the number of buckets for partitions will seem arbitrary,\n" +
        "             which means that the number of mappers used for optimized joins, for example, will\n" +
        "             be very low.  With this set, since the number of buckets used for any partition is\n" +
        "             a power of two, the number of mappers used for optimized joins will be the least\n" +
        "             number of buckets used by any partition being joined.\n" +
        "Disadvantages: This may mean a much larger or much smaller number of reducers being used in the\n" +
        "               final map reduce job, e.g. if a job was originally going to take 257 reducers,\n" +
        "               it will now take 512 reducers, similarly if the max number of reducers is 511,\n" +
        "               and a job was going to use this many, it will now use 256 reducers."),

    HIVEOPTLISTBUCKETING("hive.optimize.listbucketing", false,
        "Enable list bucketing optimizer. Default value is false so that we disable it by default."),

    // Allow TCP Keep alive socket option for for HiveServer or a maximum timeout for the socket.
    SERVER_READ_SOCKET_TIMEOUT("hive.server.read.socket.timeout", "10s",
        new TimeValidator(TimeUnit.SECONDS),
        "Timeout for the HiveServer to close the connection if no response from the client. By default, 10 seconds."),
    SERVER_TCP_KEEP_ALIVE("hive.server.tcp.keepalive", true,
        "Whether to enable TCP keepalive for the Hive Server. Keepalive will prevent accumulation of half-open connections."),

    HIVE_DECODE_PARTITION_NAME("hive.decode.partition.name", false,
        "Whether to show the unquoted partition names in query results."),

    HIVE_EXECUTION_ENGINE("hive.execution.engine", "mr", new StringSet("mr", "tez", "spark"),
        "Chooses execution engine. Options are: mr (Map reduce, default), tez (hadoop 2 only), spark"),
    HIVE_JAR_DIRECTORY("hive.jar.directory", null,
        "This is the location hive in tez mode will look for to find a site wide \n" +
        "installed hive instance."),
    HIVE_USER_INSTALL_DIR("hive.user.install.directory", "hdfs:///user/",
        "If hive (in tez mode only) cannot find a usable hive jar in \"hive.jar.directory\", \n" +
        "it will upload the hive jar to \"hive.user.install.directory/user.name\"\n" +
        "and use it to run queries."),

    // Vectorization enabled
    HIVE_VECTORIZATION_ENABLED("hive.vectorized.execution.enabled", false,
        "This flag should be set to true to enable vectorized mode of query execution.\n" +
        "The default value is false."),
    HIVE_VECTORIZATION_REDUCE_ENABLED("hive.vectorized.execution.reduce.enabled", true,
        "This flag should be set to true to enable vectorized mode of the reduce-side of query execution.\n" +
        "The default value is true."),
    HIVE_VECTORIZATION_REDUCE_GROUPBY_ENABLED("hive.vectorized.execution.reduce.groupby.enabled", true,
        "This flag should be set to true to enable vectorized mode of the reduce-side GROUP BY query execution.\n" +
        "The default value is true."),
    HIVE_VECTORIZATION_MAPJOIN_NATIVE_ENABLED("hive.vectorized.execution.mapjoin.native.enabled", true,
         "This flag should be set to true to enable native (i.e. non-pass through) vectorization\n" +
         "of queries using MapJoin.\n" +
         "The default value is true."),
    HIVE_VECTORIZATION_MAPJOIN_NATIVE_MULTIKEY_ONLY_ENABLED("hive.vectorized.execution.mapjoin.native.multikey.only.enabled", false,
         "This flag should be set to true to restrict use of native vector map join hash tables to\n" +
         "the MultiKey in queries using MapJoin.\n" +
         "The default value is false."),
    HIVE_VECTORIZATION_MAPJOIN_NATIVE_MINMAX_ENABLED("hive.vectorized.execution.mapjoin.minmax.enabled", false,
         "This flag should be set to true to enable vector map join hash tables to\n" +
         "use max / max filtering for integer join queries using MapJoin.\n" +
         "The default value is false."),
    HIVE_VECTORIZATION_MAPJOIN_NATIVE_OVERFLOW_REPEATED_THRESHOLD("hive.vectorized.execution.mapjoin.overflow.repeated.threshold", -1,
         "The number of small table rows for a match in vector map join hash tables\n" +
         "where we use the repeated field optimization in overflow vectorized row batch for join queries using MapJoin.\n" +
         "A value of -1 means do use the join result optimization.  Otherwise, threshold value can be 0 to maximum integer."),
    HIVE_VECTORIZATION_MAPJOIN_NATIVE_FAST_HASHTABLE_ENABLED("hive.vectorized.execution.mapjoin.native.fast.hashtable.enabled", false,
         "This flag should be set to true to enable use of native fast vector map join hash tables in\n" +
         "queries using MapJoin.\n" +
         "The default value is false."),
    HIVE_VECTORIZATION_GROUPBY_CHECKINTERVAL("hive.vectorized.groupby.checkinterval", 100000,
        "Number of entries added to the group by aggregation hash before a recomputation of average entry size is performed."),
    HIVE_VECTORIZATION_GROUPBY_MAXENTRIES("hive.vectorized.groupby.maxentries", 1000000,
        "Max number of entries in the vector group by aggregation hashtables. \n" +
        "Exceeding this will trigger a flush irrelevant of memory pressure condition."),
    HIVE_VECTORIZATION_GROUPBY_FLUSH_PERCENT("hive.vectorized.groupby.flush.percent", (float) 0.1,
        "Percent of entries in the group by aggregation hash flushed when the memory threshold is exceeded."),

    HIVE_TYPE_CHECK_ON_INSERT("hive.typecheck.on.insert", true, "This property has been extended to control "
        + "whether to check, convert, and normalize partition value to conform to its column type in "
        + "partition operations including but not limited to insert, such as alter, describe etc."),

    HIVE_HADOOP_CLASSPATH("hive.hadoop.classpath", null,
        "For Windows OS, we need to pass HIVE_HADOOP_CLASSPATH Java parameter while starting HiveServer2 \n" +
        "using \"-hiveconf hive.hadoop.classpath=%HIVE_LIB%\"."),

    HIVE_RPC_QUERY_PLAN("hive.rpc.query.plan", false,
        "Whether to send the query plan via local resource or RPC"),
    HIVE_AM_SPLIT_GENERATION("hive.compute.splits.in.am", true,
        "Whether to generate the splits locally or in the AM (tez only)"),

    HIVE_PREWARM_ENABLED("hive.prewarm.enabled", false, "Enables container prewarm for Tez/Spark (Hadoop 2 only)"),
    HIVE_PREWARM_NUM_CONTAINERS("hive.prewarm.numcontainers", 10, "Controls the number of containers to prewarm for Tez/Spark (Hadoop 2 only)"),

    HIVESTAGEIDREARRANGE("hive.stageid.rearrange", "none", new StringSet("none", "idonly", "traverse", "execution"), ""),
    HIVEEXPLAINDEPENDENCYAPPENDTASKTYPES("hive.explain.dependency.append.tasktype", false, ""),

    HIVECOUNTERGROUP("hive.counters.group.name", "HIVE",
        "The name of counter group for internal Hive variables (CREATED_FILE, FATAL_ERROR, etc.)"),

    HIVE_QUOTEDID_SUPPORT("hive.support.quoted.identifiers", "column",
        new StringSet("none", "column"),
        "Whether to use quoted identifier. 'none' or 'column' can be used. \n" +
        "  none: default(past) behavior. Implies only alphaNumeric and underscore are valid characters in identifiers.\n" +
        "  column: implies column names can contain any character."
    ),
    HIVE_SUPPORT_SQL11_RESERVED_KEYWORDS("hive.support.sql11.reserved.keywords", true,
        "This flag should be set to true to enable support for SQL2011 reserved keywords.\n" +
        "The default value is true."),
    // role names are case-insensitive
    USERS_IN_ADMIN_ROLE("hive.users.in.admin.role", "", false,
        "Comma separated list of users who are in admin role for bootstrapping.\n" +
        "More users can be added in ADMIN role later."),

    HIVE_COMPAT("hive.compat", HiveCompat.DEFAULT_COMPAT_LEVEL,
        "Enable (configurable) deprecated behaviors by setting desired level of backward compatibility.\n" +
        "Setting to 0.12:\n" +
        "  Maintains division behavior: int / int = double"),
    HIVE_CONVERT_JOIN_BUCKET_MAPJOIN_TEZ("hive.convert.join.bucket.mapjoin.tez", false,
        "Whether joins can be automatically converted to bucket map joins in hive \n" +
        "when tez is used as the execution engine."),

    HIVE_CHECK_CROSS_PRODUCT("hive.exec.check.crossproducts", true,
        "Check if a plan contains a Cross Product. If there is one, output a warning to the Session's console."),
    HIVE_LOCALIZE_RESOURCE_WAIT_INTERVAL("hive.localize.resource.wait.interval", "5000ms",
        new TimeValidator(TimeUnit.MILLISECONDS),
        "Time to wait for another thread to localize the same resource for hive-tez."),
    HIVE_LOCALIZE_RESOURCE_NUM_WAIT_ATTEMPTS("hive.localize.resource.num.wait.attempts", 5,
        "The number of attempts waiting for localizing a resource in hive-tez."),
    TEZ_AUTO_REDUCER_PARALLELISM("hive.tez.auto.reducer.parallelism", false,
        "Turn on Tez' auto reducer parallelism feature. When enabled, Hive will still estimate data sizes\n" +
        "and set parallelism estimates. Tez will sample source vertices' output sizes and adjust the estimates at runtime as\n" +
        "necessary."),
    TEZ_MAX_PARTITION_FACTOR("hive.tez.max.partition.factor", 2f,
        "When auto reducer parallelism is enabled this factor will be used to over-partition data in shuffle edges."),
    TEZ_MIN_PARTITION_FACTOR("hive.tez.min.partition.factor", 0.25f,
        "When auto reducer parallelism is enabled this factor will be used to put a lower limit to the number\n" +
        "of reducers that tez specifies."),
    TEZ_DYNAMIC_PARTITION_PRUNING(
        "hive.tez.dynamic.partition.pruning", true,
        "When dynamic pruning is enabled, joins on partition keys will be processed by sending\n" +
        "events from the processing vertices to the Tez application master. These events will be\n" +
        "used to prune unnecessary partitions."),
    TEZ_DYNAMIC_PARTITION_PRUNING_MAX_EVENT_SIZE("hive.tez.dynamic.partition.pruning.max.event.size", 1*1024*1024L,
        "Maximum size of events sent by processors in dynamic pruning. If this size is crossed no pruning will take place."),
    TEZ_DYNAMIC_PARTITION_PRUNING_MAX_DATA_SIZE("hive.tez.dynamic.partition.pruning.max.data.size", 100*1024*1024L,
        "Maximum total data size of events in dynamic pruning."),
    TEZ_SMB_NUMBER_WAVES(
        "hive.tez.smb.number.waves",
        (float) 0.5,
        "The number of waves in which to run the SMB join. Account for cluster being occupied. Ideally should be 1 wave."),
    TEZ_EXEC_SUMMARY(
        "hive.tez.exec.print.summary",
        false,
        "Display breakdown of execution steps, for every query executed by the shell."),
    TEZ_EXEC_INPLACE_PROGRESS(
        "hive.tez.exec.inplace.progress",
        true,
        "Updates tez job execution progress in-place in the terminal."),
    SPARK_CLIENT_FUTURE_TIMEOUT("hive.spark.client.future.timeout",
      "60s", new TimeValidator(TimeUnit.SECONDS),
      "Timeout for requests from Hive client to remote Spark driver."),
    SPARK_JOB_MONITOR_TIMEOUT("hive.spark.job.monitor.timeout",
      "60s", new TimeValidator(TimeUnit.SECONDS),
      "Timeout for job monitor to get Spark job state."),
    SPARK_RPC_CLIENT_CONNECT_TIMEOUT("hive.spark.client.connect.timeout",
      "1000ms", new TimeValidator(TimeUnit.MILLISECONDS),
      "Timeout for remote Spark driver in connecting back to Hive client."),
    SPARK_RPC_CLIENT_HANDSHAKE_TIMEOUT("hive.spark.client.server.connect.timeout",
      "90000ms", new TimeValidator(TimeUnit.MILLISECONDS),
      "Timeout for handshake between Hive client and remote Spark driver.  Checked by both processes."),
    SPARK_RPC_SECRET_RANDOM_BITS("hive.spark.client.secret.bits", "256",
      "Number of bits of randomness in the generated secret for communication between Hive client and remote Spark driver. " +
      "Rounded down to the nearest multiple of 8."),
    SPARK_RPC_MAX_THREADS("hive.spark.client.rpc.threads", 8,
      "Maximum number of threads for remote Spark driver's RPC event loop."),
    SPARK_RPC_MAX_MESSAGE_SIZE("hive.spark.client.rpc.max.size", 50 * 1024 * 1024,
      "Maximum message size in bytes for communication between Hive client and remote Spark driver. Default is 50MB."),
    SPARK_RPC_CHANNEL_LOG_LEVEL("hive.spark.client.channel.log.level", null,
      "Channel logging level for remote Spark driver.  One of {DEBUG, ERROR, INFO, TRACE, WARN}."),
    SPARK_RPC_SASL_MECHANISM("hive.spark.client.rpc.sasl.mechanisms", "DIGEST-MD5",
      "Name of the SASL mechanism to use for authentication."),
    SPARK_DYNAMIC_PARTITION_PRUNING(
        "hive.spark.dynamic.partition.pruning", false,
        "When dynamic pruning is enabled, joins on partition keys will be processed by writing\n" +
            "to a temporary HDFS file, and read later for removing unnecessary partitions."),
    SPARK_DYNAMIC_PARTITION_PRUNING_MAX_DATA_SIZE(
        "hive.spark.dynamic.partition.pruning.max.data.size", 100*1024*1024L,
        "Maximum total data size in dynamic pruning."),
    NWAYJOINREORDER("hive.reorder.nway.joins", true,
      "Runs reordering of tables within single n-way join (i.e.: picks streamtable)"),
    HIVE_LOG_N_RECORDS("hive.log.every.n.records", 0L, new RangeValidator(0L, null),
      "If value is greater than 0 logs in fixed intervals of size n rather than exponentially."),
    HIVE_MSCK_PATH_VALIDATION("hive.msck.path.validation", "throw",
        new StringSet("throw", "skip", "ignore"), "The approach msck should take with HDFS " +
       "directories that are partition-like but contain unsupported characters. 'throw' (an " +
       "exception) is the default; 'skip' will skip the invalid directories and still repair the" +
       " others; 'ignore' will skip the validation (legacy behavior, causes bugs in many cases)"),
    HIVE_TEZ_ENABLE_MEMORY_MANAGER("hive.tez.enable.memory.manager", true,
        "Enable memory manager for tez"),
    HIVE_HASH_TABLE_INFLATION_FACTOR("hive.hash.table.inflation.factor", (float) 2.0,
	"Expected inflation factor between disk/in memory representation of hash tables");


    public final String varname;
    private final String defaultExpr;

    public final String defaultStrVal;
    public final int defaultIntVal;
    public final long defaultLongVal;
    public final float defaultFloatVal;
    public final boolean defaultBoolVal;

    private final Class<?> valClass;
    private final VarType valType;

    private final Validator validator;

    private final String description;

    private final boolean excluded;
    private final boolean caseSensitive;

    ConfVars(String varname, Object defaultVal, String description) {
      this(varname, defaultVal, null, description, true, false);
    }

    ConfVars(String varname, Object defaultVal, String description, boolean excluded) {
      this(varname, defaultVal, null, description, true, excluded);
    }

    ConfVars(String varname, String defaultVal, boolean caseSensitive, String description) {
      this(varname, defaultVal, null, description, caseSensitive, false);
    }

    ConfVars(String varname, Object defaultVal, Validator validator, String description) {
      this(varname, defaultVal, validator, description, true, false);
    }

    ConfVars(String varname, Object defaultVal, Validator validator, String description, boolean caseSensitive, boolean excluded) {
      this.varname = varname;
      this.validator = validator;
      this.description = description;
      this.defaultExpr = defaultVal == null ? null : String.valueOf(defaultVal);
      this.excluded = excluded;
      this.caseSensitive = caseSensitive;
      if (defaultVal == null || defaultVal instanceof String) {
        this.valClass = String.class;
        this.valType = VarType.STRING;
        this.defaultStrVal = SystemVariables.substitute((String)defaultVal);
        this.defaultIntVal = -1;
        this.defaultLongVal = -1;
        this.defaultFloatVal = -1;
        this.defaultBoolVal = false;
      } else if (defaultVal instanceof Integer) {
        this.valClass = Integer.class;
        this.valType = VarType.INT;
        this.defaultStrVal = null;
        this.defaultIntVal = (Integer)defaultVal;
        this.defaultLongVal = -1;
        this.defaultFloatVal = -1;
        this.defaultBoolVal = false;
      } else if (defaultVal instanceof Long) {
        this.valClass = Long.class;
        this.valType = VarType.LONG;
        this.defaultStrVal = null;
        this.defaultIntVal = -1;
        this.defaultLongVal = (Long)defaultVal;
        this.defaultFloatVal = -1;
        this.defaultBoolVal = false;
      } else if (defaultVal instanceof Float) {
        this.valClass = Float.class;
        this.valType = VarType.FLOAT;
        this.defaultStrVal = null;
        this.defaultIntVal = -1;
        this.defaultLongVal = -1;
        this.defaultFloatVal = (Float)defaultVal;
        this.defaultBoolVal = false;
      } else if (defaultVal instanceof Boolean) {
        this.valClass = Boolean.class;
        this.valType = VarType.BOOLEAN;
        this.defaultStrVal = null;
        this.defaultIntVal = -1;
        this.defaultLongVal = -1;
        this.defaultFloatVal = -1;
        this.defaultBoolVal = (Boolean)defaultVal;
      } else {
        throw new IllegalArgumentException("Not supported type value " + defaultVal.getClass() +
            " for name " + varname);
      }
    }

    public boolean isType(String value) {
      return valType.isType(value);
    }

    public Validator getValidator() {
      return validator;
    }

    public String validate(String value) {
      return validator == null ? null : validator.validate(value);
    }

    public String validatorDescription() {
      return validator == null ? null : validator.toDescription();
    }

    public String typeString() {
      String type = valType.typeString();
      if (valType == VarType.STRING && validator != null) {
        if (validator instanceof TimeValidator) {
          type += "(TIME)";
        }
      }
      return type;
    }

    public String getRawDescription() {
      return description;
    }

    public String getDescription() {
      String validator = validatorDescription();
      if (validator != null) {
        return validator + ".\n" + description;
      }
      return description;
    }

    public boolean isExcluded() {
      return excluded;
    }

    public boolean isCaseSensitive() {
      return caseSensitive;
    }

    @Override
    public String toString() {
      return varname;
    }

    private static String findHadoopBinary() {
      String val = System.getenv("HADOOP_HOME");
      // In Hadoop 1.X and Hadoop 2.X HADOOP_HOME is gone and replaced with HADOOP_PREFIX
      if (val == null) {
        val = System.getenv("HADOOP_PREFIX");
      }
      // and if all else fails we can at least try /usr/bin/hadoop
      val = (val == null ? File.separator + "usr" : val)
        + File.separator + "bin" + File.separator + "hadoop";
      // Launch hadoop command file on windows.
      return val + (Shell.WINDOWS ? ".cmd" : "");
    }

    public String getDefaultValue() {
      return valType.defaultValueString(this);
    }

    public String getDefaultExpr() {
      return defaultExpr;
    }

    enum VarType {
      STRING {
        @Override
        void checkType(String value) throws Exception { }
        @Override
        String defaultValueString(ConfVars confVar) { return confVar.defaultStrVal; }
      },
      INT {
        @Override
        void checkType(String value) throws Exception { Integer.valueOf(value); }
      },
      LONG {
        @Override
        void checkType(String value) throws Exception { Long.valueOf(value); }
      },
      FLOAT {
        @Override
        void checkType(String value) throws Exception { Float.valueOf(value); }
      },
      BOOLEAN {
        @Override
        void checkType(String value) throws Exception { Boolean.valueOf(value); }
      };

      boolean isType(String value) {
        try { checkType(value); } catch (Exception e) { return false; }
        return true;
      }
      String typeString() { return name().toUpperCase();}
      String defaultValueString(ConfVars confVar) { return confVar.defaultExpr; }
      abstract void checkType(String value) throws Exception;
    }
  }

  /**
   * Writes the default ConfVars out to a byte array and returns an input
   * stream wrapping that byte array.
   *
   * We need this in order to initialize the ConfVar properties
   * in the underling Configuration object using the addResource(InputStream)
   * method.
   *
   * It is important to use a LoopingByteArrayInputStream because it turns out
   * addResource(InputStream) is broken since Configuration tries to read the
   * entire contents of the same InputStream repeatedly without resetting it.
   * LoopingByteArrayInputStream has special logic to handle this.
   */
  private static synchronized InputStream getConfVarInputStream() {
    if (confVarByteArray == null) {
      try {
        // Create a Hadoop configuration without inheriting default settings.
        Configuration conf = new Configuration(false);

        applyDefaultNonNullConfVars(conf);

        ByteArrayOutputStream confVarBaos = new ByteArrayOutputStream();
        conf.writeXml(confVarBaos);
        confVarByteArray = confVarBaos.toByteArray();
      } catch (Exception e) {
        // We're pretty screwed if we can't load the default conf vars
        throw new RuntimeException("Failed to initialize default Hive configuration variables!", e);
      }
    }
    return new LoopingByteArrayInputStream(confVarByteArray);
  }

  public void verifyAndSet(String name, String value) throws IllegalArgumentException {
    if (modWhiteListPattern != null) {
      Matcher wlMatcher = modWhiteListPattern.matcher(name);
      if (!wlMatcher.matches()) {
        throw new IllegalArgumentException("Cannot modify " + name + " at runtime. "
            + "It is not in list of params that are allowed to be modified at runtime");
      }
    }
    if (restrictList.contains(name)) {
      throw new IllegalArgumentException("Cannot modify " + name + " at runtime. It is in the list"
          + "of parameters that can't be modified at runtime");
    }
    String oldValue = name != null ? get(name) : null;
    if (name == null || value == null || !value.equals(oldValue)) {
      // When either name or value is null, the set method below will fail,
      // and throw IllegalArgumentException
      set(name, value);
      isSparkConfigUpdated = isSparkRelatedConfig(name);
    }
  }

  /**
   * check whether spark related property is updated, which includes spark configurations,
   * RSC configurations and yarn configuration in Spark on YARN mode.
   * @param name
   * @return
   */
  private boolean isSparkRelatedConfig(String name) {
    boolean result = false;
    if (name.startsWith("spark")) { // Spark property.
      result = true;
    } else if (name.startsWith("yarn")) { // YARN property in Spark on YARN mode.
      String sparkMaster = get("spark.master");
      if (sparkMaster != null &&
        (sparkMaster.equals("yarn-client") || sparkMaster.equals("yarn-cluster"))) {
        result = true;
      }
    } else if (name.startsWith("hive.spark")) { // Remote Spark Context property.
      result = true;
    }

    return result;
  }

  public static int getIntVar(Configuration conf, ConfVars var) {
    assert (var.valClass == Integer.class) : var.varname;
    return conf.getInt(var.varname, var.defaultIntVal);
  }

  public static void setIntVar(Configuration conf, ConfVars var, int val) {
    assert (var.valClass == Integer.class) : var.varname;
    conf.setInt(var.varname, val);
  }

  public int getIntVar(ConfVars var) {
    return getIntVar(this, var);
  }

  public void setIntVar(ConfVars var, int val) {
    setIntVar(this, var, val);
  }

  public static long getTimeVar(Configuration conf, ConfVars var, TimeUnit outUnit) {
    return toTime(getVar(conf, var), getDefaultTimeUnit(var), outUnit);
  }

  public static void setTimeVar(Configuration conf, ConfVars var, long time, TimeUnit timeunit) {
    assert (var.valClass == String.class) : var.varname;
    conf.set(var.varname, time + stringFor(timeunit));
  }

  public long getTimeVar(ConfVars var, TimeUnit outUnit) {
    return getTimeVar(this, var, outUnit);
  }

  public void setTimeVar(ConfVars var, long time, TimeUnit outUnit) {
    setTimeVar(this, var, time, outUnit);
  }

  private static TimeUnit getDefaultTimeUnit(ConfVars var) {
    TimeUnit inputUnit = null;
    if (var.validator instanceof TimeValidator) {
      inputUnit = ((TimeValidator)var.validator).getTimeUnit();
    }
    return inputUnit;
  }

  public static long toTime(String value, TimeUnit inputUnit, TimeUnit outUnit) {
    String[] parsed = parseTime(value.trim());
    return outUnit.convert(Long.valueOf(parsed[0].trim().trim()), unitFor(parsed[1].trim(), inputUnit));
  }

  private static String[] parseTime(String value) {
    char[] chars = value.toCharArray();
    int i = 0;
    for (; i < chars.length && (chars[i] == '-' || Character.isDigit(chars[i])); i++) {
    }
    return new String[] {value.substring(0, i), value.substring(i)};
  }

  public static TimeUnit unitFor(String unit, TimeUnit defaultUnit) {
    unit = unit.trim().toLowerCase();
    if (unit.isEmpty() || unit.equals("l")) {
      if (defaultUnit == null) {
        throw new IllegalArgumentException("Time unit is not specified");
      }
      return defaultUnit;
    } else if (unit.equals("d") || unit.startsWith("day")) {
      return TimeUnit.DAYS;
    } else if (unit.equals("h") || unit.startsWith("hour")) {
      return TimeUnit.HOURS;
    } else if (unit.equals("m") || unit.startsWith("min")) {
      return TimeUnit.MINUTES;
    } else if (unit.equals("s") || unit.startsWith("sec")) {
      return TimeUnit.SECONDS;
    } else if (unit.equals("ms") || unit.startsWith("msec")) {
      return TimeUnit.MILLISECONDS;
    } else if (unit.equals("us") || unit.startsWith("usec")) {
      return TimeUnit.MICROSECONDS;
    } else if (unit.equals("ns") || unit.startsWith("nsec")) {
      return TimeUnit.NANOSECONDS;
    }
    throw new IllegalArgumentException("Invalid time unit " + unit);
  }

  public static String stringFor(TimeUnit timeunit) {
    switch (timeunit) {
      case DAYS: return "day";
      case HOURS: return "hour";
      case MINUTES: return "min";
      case SECONDS: return "sec";
      case MILLISECONDS: return "msec";
      case MICROSECONDS: return "usec";
      case NANOSECONDS: return "nsec";
    }
    throw new IllegalArgumentException("Invalid timeunit " + timeunit);
  }

  public static long getLongVar(Configuration conf, ConfVars var) {
    assert (var.valClass == Long.class) : var.varname;
    return conf.getLong(var.varname, var.defaultLongVal);
  }

  public static long getLongVar(Configuration conf, ConfVars var, long defaultVal) {
    return conf.getLong(var.varname, defaultVal);
  }

  public static void setLongVar(Configuration conf, ConfVars var, long val) {
    assert (var.valClass == Long.class) : var.varname;
    conf.setLong(var.varname, val);
  }

  public long getLongVar(ConfVars var) {
    return getLongVar(this, var);
  }

  public void setLongVar(ConfVars var, long val) {
    setLongVar(this, var, val);
  }

  public static float getFloatVar(Configuration conf, ConfVars var) {
    assert (var.valClass == Float.class) : var.varname;
    return conf.getFloat(var.varname, var.defaultFloatVal);
  }

  public static float getFloatVar(Configuration conf, ConfVars var, float defaultVal) {
    return conf.getFloat(var.varname, defaultVal);
  }

  public static void setFloatVar(Configuration conf, ConfVars var, float val) {
    assert (var.valClass == Float.class) : var.varname;
    conf.setFloat(var.varname, val);
  }

  public float getFloatVar(ConfVars var) {
    return getFloatVar(this, var);
  }

  public void setFloatVar(ConfVars var, float val) {
    setFloatVar(this, var, val);
  }

  public static boolean getBoolVar(Configuration conf, ConfVars var) {
    assert (var.valClass == Boolean.class) : var.varname;
    return conf.getBoolean(var.varname, var.defaultBoolVal);
  }

  public static boolean getBoolVar(Configuration conf, ConfVars var, boolean defaultVal) {
    return conf.getBoolean(var.varname, defaultVal);
  }

  public static void setBoolVar(Configuration conf, ConfVars var, boolean val) {
    assert (var.valClass == Boolean.class) : var.varname;
    conf.setBoolean(var.varname, val);
  }

  public boolean getBoolVar(ConfVars var) {
    return getBoolVar(this, var);
  }

  public void setBoolVar(ConfVars var, boolean val) {
    setBoolVar(this, var, val);
  }

  public static String getVar(Configuration conf, ConfVars var) {
    assert (var.valClass == String.class) : var.varname;
    return conf.get(var.varname, var.defaultStrVal);
  }

  public static String getVar(Configuration conf, ConfVars var, String defaultVal) {
    return conf.get(var.varname, defaultVal);
  }

  public static void setVar(Configuration conf, ConfVars var, String val) {
    assert (var.valClass == String.class) : var.varname;
    conf.set(var.varname, val);
  }

  public static ConfVars getConfVars(String name) {
    return vars.get(name);
  }

  public static ConfVars getMetaConf(String name) {
    return metaConfs.get(name);
  }

  public String getVar(ConfVars var) {
    return getVar(this, var);
  }

  public void setVar(ConfVars var, String val) {
    setVar(this, var, val);
  }

  public void logVars(PrintStream ps) {
    for (ConfVars one : ConfVars.values()) {
      ps.println(one.varname + "=" + ((get(one.varname) != null) ? get(one.varname) : ""));
    }
  }

  public HiveConf() {
    super();
    initialize(this.getClass());
  }

  public HiveConf(Class<?> cls) {
    super();
    initialize(cls);
  }

  public HiveConf(Configuration other, Class<?> cls) {
    super(other);
    initialize(cls);
  }

  /**
   * Copy constructor
   */
  public HiveConf(HiveConf other) {
    super(other);
    hiveJar = other.hiveJar;
    auxJars = other.auxJars;
    isSparkConfigUpdated = other.isSparkConfigUpdated;
    origProp = (Properties)other.origProp.clone();
    restrictList.addAll(other.restrictList);
    modWhiteListPattern = other.modWhiteListPattern;
  }

  public Properties getAllProperties() {
    return getProperties(this);
  }

  private static Properties getProperties(Configuration conf) {
    Iterator<Map.Entry<String, String>> iter = conf.iterator();
    Properties p = new Properties();
    while (iter.hasNext()) {
      Map.Entry<String, String> e = iter.next();
      p.setProperty(e.getKey(), e.getValue());
    }
    return p;
  }

  private void initialize(Class<?> cls) {
    hiveJar = (new JobConf(cls)).getJar();

    // preserve the original configuration
    origProp = getAllProperties();

    // Overlay the ConfVars. Note that this ignores ConfVars with null values
    addResource(getConfVarInputStream());

    // Overlay hive-site.xml if it exists
    if (hiveSiteURL != null) {
      addResource(hiveSiteURL);
    }

    // if embedded metastore is to be used as per config so far
    // then this is considered like the metastore server case
    String msUri = this.getVar(HiveConf.ConfVars.METASTOREURIS);
    if(HiveConfUtil.isEmbeddedMetaStore(msUri)){
      setLoadMetastoreConfig(true);
    }

    // load hivemetastore-site.xml if this is metastore and file exists
    if (isLoadMetastoreConfig() && hivemetastoreSiteUrl != null) {
      addResource(hivemetastoreSiteUrl);
    }

    // load hiveserver2-site.xml if this is hiveserver2 and file exists
    // metastore can be embedded within hiveserver2, in such cases
    // the conf params in hiveserver2-site.xml will override whats defined
    // in hivemetastore-site.xml
    if (isLoadHiveServer2Config() && hiveServer2SiteUrl != null) {
      addResource(hiveServer2SiteUrl);
    }

    // Overlay the values of any system properties whose names appear in the list of ConfVars
    applySystemProperties();

    if ((this.get("hive.metastore.ds.retry.attempts") != null) ||
      this.get("hive.metastore.ds.retry.interval") != null) {
        l4j.warn("DEPRECATED: hive.metastore.ds.retry.* no longer has any effect.  " +
        "Use hive.hmshandler.retry.* instead");
    }

    // if the running class was loaded directly (through eclipse) rather than through a
    // jar then this would be needed
    if (hiveJar == null) {
      hiveJar = this.get(ConfVars.HIVEJAR.varname);
    }

    if (auxJars == null) {
      auxJars = this.get(ConfVars.HIVEAUXJARS.varname);
    }

    if (getBoolVar(ConfVars.METASTORE_SCHEMA_VERIFICATION)) {
      setBoolVar(ConfVars.METASTORE_AUTO_CREATE_SCHEMA, false);
      setBoolVar(ConfVars.METASTORE_FIXED_DATASTORE, true);
    }

    if (getBoolVar(HiveConf.ConfVars.HIVECONFVALIDATION)) {
      List<String> trimmed = new ArrayList<String>();
      for (Map.Entry<String,String> entry : this) {
        String key = entry.getKey();
        if (key == null || !key.startsWith("hive.")) {
          continue;
        }
        ConfVars var = HiveConf.getConfVars(key);
        if (var == null) {
          var = HiveConf.getConfVars(key.trim());
          if (var != null) {
            trimmed.add(key);
          }
        }
        if (var == null) {
          l4j.warn("HiveConf of name " + key + " does not exist");
        } else if (!var.isType(entry.getValue())) {
          l4j.warn("HiveConf " + var.varname + " expects " + var.typeString() + " type value");
        }
      }
      for (String key : trimmed) {
        set(key.trim(), getRaw(key));
        unset(key);
      }
    }

    setupSQLStdAuthWhiteList();

    // setup list of conf vars that are not allowed to change runtime
    setupRestrictList();

  }

  /**
   * If the config whitelist param for sql standard authorization is not set, set it up here.
   */
  private void setupSQLStdAuthWhiteList() {
    String whiteListParamsStr = getVar(ConfVars.HIVE_AUTHORIZATION_SQL_STD_AUTH_CONFIG_WHITELIST);
    if (whiteListParamsStr == null || whiteListParamsStr.trim().isEmpty()) {
      // set the default configs in whitelist
      whiteListParamsStr = getSQLStdAuthDefaultWhiteListPattern();
    }
    setVar(ConfVars.HIVE_AUTHORIZATION_SQL_STD_AUTH_CONFIG_WHITELIST, whiteListParamsStr);
  }

  private static String getSQLStdAuthDefaultWhiteListPattern() {
    // create the default white list from list of safe config params
    // and regex list
    String confVarPatternStr = Joiner.on("|").join(convertVarsToRegex(sqlStdAuthSafeVarNames));
    String regexPatternStr = Joiner.on("|").join(sqlStdAuthSafeVarNameRegexes);
    return regexPatternStr + "|" + confVarPatternStr;
  }

  /**
   * @param paramList  list of parameter strings
   * @return list of parameter strings with "." replaced by "\."
   */
  private static String[] convertVarsToRegex(String[] paramList) {
    String[] regexes = new String[paramList.length];
    for(int i=0; i<paramList.length; i++) {
      regexes[i] = paramList[i].replace(".", "\\." );
    }
    return regexes;
  }

  /**
   * Default list of modifiable config parameters for sql standard authorization
   * For internal use only.
   */
  private static final String [] sqlStdAuthSafeVarNames = new String [] {
    ConfVars.BYTESPERREDUCER.varname,
    ConfVars.CLIENT_STATS_COUNTERS.varname,
    ConfVars.DEFAULTPARTITIONNAME.varname,
    ConfVars.DROPIGNORESNONEXISTENT.varname,
    ConfVars.HIVECOUNTERGROUP.varname,
    ConfVars.HIVEDEFAULTMANAGEDFILEFORMAT.varname,
    ConfVars.HIVEENFORCEBUCKETING.varname,
    ConfVars.HIVEENFORCEBUCKETMAPJOIN.varname,
    ConfVars.HIVEENFORCESORTING.varname,
    ConfVars.HIVEENFORCESORTMERGEBUCKETMAPJOIN.varname,
    ConfVars.HIVEEXPREVALUATIONCACHE.varname,
    ConfVars.HIVEHASHTABLELOADFACTOR.varname,
    ConfVars.HIVEHASHTABLETHRESHOLD.varname,
    ConfVars.HIVEIGNOREMAPJOINHINT.varname,
    ConfVars.HIVELIMITMAXROWSIZE.varname,
    ConfVars.HIVEMAPREDMODE.varname,
    ConfVars.HIVEMAPSIDEAGGREGATE.varname,
    ConfVars.HIVEOPTIMIZEMETADATAQUERIES.varname,
    ConfVars.HIVEROWOFFSET.varname,
    ConfVars.HIVEVARIABLESUBSTITUTE.varname,
    ConfVars.HIVEVARIABLESUBSTITUTEDEPTH.varname,
    ConfVars.HIVE_AUTOGEN_COLUMNALIAS_PREFIX_INCLUDEFUNCNAME.varname,
    ConfVars.HIVE_AUTOGEN_COLUMNALIAS_PREFIX_LABEL.varname,
    ConfVars.HIVE_CHECK_CROSS_PRODUCT.varname,
    ConfVars.HIVE_COMPAT.varname,
    ConfVars.HIVE_CONCATENATE_CHECK_INDEX.varname,
    ConfVars.HIVE_DISPLAY_PARTITION_COLUMNS_SEPARATELY.varname,
    ConfVars.HIVE_ERROR_ON_EMPTY_PARTITION.varname,
    ConfVars.HIVE_EXECUTION_ENGINE.varname,
    ConfVars.HIVE_EXIM_URI_SCHEME_WL.varname,
    ConfVars.HIVE_FILE_MAX_FOOTER.varname,
    ConfVars.HIVE_HADOOP_SUPPORTS_SUBDIRECTORIES.varname,
    ConfVars.HIVE_INSERT_INTO_MULTILEVEL_DIRS.varname,
    ConfVars.HIVE_LOCALIZE_RESOURCE_NUM_WAIT_ATTEMPTS.varname,
    ConfVars.HIVE_MULTI_INSERT_MOVE_TASKS_SHARE_DEPENDENCIES.varname,
    ConfVars.HIVE_QUOTEDID_SUPPORT.varname,
    ConfVars.HIVE_RESULTSET_USE_UNIQUE_COLUMN_NAMES.varname,
    ConfVars.HIVE_STATS_COLLECT_PART_LEVEL_STATS.varname,
    ConfVars.HIVE_SERVER2_LOGGING_OPERATION_LEVEL.varname,
    ConfVars.HIVE_SUPPORT_SQL11_RESERVED_KEYWORDS.varname,
    ConfVars.JOB_DEBUG_CAPTURE_STACKTRACES.varname,
    ConfVars.JOB_DEBUG_TIMEOUT.varname,
    ConfVars.MAXCREATEDFILES.varname,
    ConfVars.MAXREDUCERS.varname,
    ConfVars.NWAYJOINREORDER.varname,
    ConfVars.OUTPUT_FILE_EXTENSION.varname,
    ConfVars.SHOW_JOB_FAIL_DEBUG_INFO.varname,
    ConfVars.TASKLOG_DEBUG_TIMEOUT.varname,
  };

  /**
   * Default list of regexes for config parameters that are modifiable with
   * sql standard authorization enabled
   */
  static final String [] sqlStdAuthSafeVarNameRegexes = new String [] {
    "hive\\.auto\\..*",
    "hive\\.cbo\\..*",
    "hive\\.convert\\..*",
    "hive\\.exec\\.dynamic\\.partition.*",
    "hive\\.exec\\..*\\.dynamic\\.partitions\\..*",
    "hive\\.exec\\.compress\\..*",
    "hive\\.exec\\.infer\\..*",
    "hive\\.exec\\.mode.local\\..*",
    "hive\\.exec\\.orc\\..*",
    "hive\\.exec\\.parallel.*",
    "hive\\.explain\\..*",
    "hive\\.fetch.task\\..*",
    "hive\\.groupby\\..*",
    "hive\\.hbase\\..*",
    "hive\\.index\\..*",
    "hive\\.index\\..*",
    "hive\\.intermediate\\..*",
    "hive\\.join\\..*",
    "hive\\.limit\\..*",
    "hive\\.log\\..*",
    "hive\\.mapjoin\\..*",
    "hive\\.merge\\..*",
    "hive\\.optimize\\..*",
    "hive\\.orc\\..*",
    "hive\\.outerjoin\\..*",
    "hive\\.parquet\\..*",
    "hive\\.ppd\\..*",
    "hive\\.prewarm\\..*",
    "hive\\.server2\\.proxy\\.user",
    "hive\\.skewjoin\\..*",
    "hive\\.smbjoin\\..*",
    "hive\\.stats\\..*",
    "hive\\.tez\\..*",
    "hive\\.vectorized\\..*",
    "mapred\\.map\\..*",
    "mapred\\.reduce\\..*",
    "mapred\\.output\\.compression\\.codec",
    "mapred\\.job\\.queuename",
    "mapred\\.output\\.compression\\.type",
    "mapred\\.min\\.split\\.size",
    "mapreduce\\.job\\.reduce\\.slowstart\\.completedmaps",
    "mapreduce\\.job\\.queuename",
    "mapreduce\\.job\\.tags",
    "mapreduce\\.input\\.fileinputformat\\.split\\.minsize",
    "mapreduce\\.map\\..*",
    "mapreduce\\.reduce\\..*",
    "mapreduce\\.output\\.fileoutputformat\\.compress\\.codec",
    "mapreduce\\.output\\.fileoutputformat\\.compress\\.type",
    "tez\\.am\\..*",
    "tez\\.task\\..*",
    "tez\\.runtime\\..*",
    "tez.queue.name",

  };



  /**
   * Apply system properties to this object if the property name is defined in ConfVars
   * and the value is non-null and not an empty string.
   */
  private void applySystemProperties() {
    Map<String, String> systemProperties = getConfSystemProperties();
    for (Entry<String, String> systemProperty : systemProperties.entrySet()) {
      this.set(systemProperty.getKey(), systemProperty.getValue());
    }
  }

  /**
   * This method returns a mapping from config variable name to its value for all config variables
   * which have been set using System properties
   */
  public static Map<String, String> getConfSystemProperties() {
    Map<String, String> systemProperties = new HashMap<String, String>();

    for (ConfVars oneVar : ConfVars.values()) {
      if (System.getProperty(oneVar.varname) != null) {
        if (System.getProperty(oneVar.varname).length() > 0) {
          systemProperties.put(oneVar.varname, System.getProperty(oneVar.varname));
        }
      }
    }

    return systemProperties;
  }

  /**
   * Overlays ConfVar properties with non-null values
   */
  private static void applyDefaultNonNullConfVars(Configuration conf) {
    for (ConfVars var : ConfVars.values()) {
      String defaultValue = var.getDefaultValue();
      if (defaultValue == null) {
        // Don't override ConfVars with null values
        continue;
      }
      conf.set(var.varname, defaultValue);
    }
  }

  public Properties getChangedProperties() {
    Properties ret = new Properties();
    Properties newProp = getAllProperties();

    for (Object one : newProp.keySet()) {
      String oneProp = (String) one;
      String oldValue = origProp.getProperty(oneProp);
      if (!StringUtils.equals(oldValue, newProp.getProperty(oneProp))) {
        ret.setProperty(oneProp, newProp.getProperty(oneProp));
      }
    }
    return (ret);
  }

  public String getJar() {
    return hiveJar;
  }

  /**
   * @return the auxJars
   */
  public String getAuxJars() {
    return auxJars;
  }

  /**
   * @param auxJars the auxJars to set
   */
  public void setAuxJars(String auxJars) {
    this.auxJars = auxJars;
    setVar(this, ConfVars.HIVEAUXJARS, auxJars);
  }

  public URL getHiveDefaultLocation() {
    return hiveDefaultURL;
  }

  public static void setHiveSiteLocation(URL location) {
    hiveSiteURL = location;
  }

  public static URL getHiveSiteLocation() {
    return hiveSiteURL;
  }

  public static URL getMetastoreSiteLocation() {
    return hivemetastoreSiteUrl;
  }

  public static URL getHiveServer2SiteLocation() {
    return hiveServer2SiteUrl;
  }

  /**
   * @return the user name set in hadoop.job.ugi param or the current user from System
   * @throws IOException
   */
  public String getUser() throws IOException {
    try {
      UserGroupInformation ugi = Utils.getUGI();
      return ugi.getUserName();
    } catch (LoginException le) {
      throw new IOException(le);
    }
  }

  public static String getColumnInternalName(int pos) {
    return "_col" + pos;
  }

  public static int getPositionFromInternalName(String internalName) {
    Pattern internalPattern = Pattern.compile("_col([0-9]+)");
    Matcher m = internalPattern.matcher(internalName);
    if (!m.matches()){
      return -1;
    } else {
      return Integer.parseInt(m.group(1));
    }
  }

  /**
   * Append comma separated list of config vars to the restrict List
   * @param restrictListStr
   */
  public void addToRestrictList(String restrictListStr) {
    if (restrictListStr == null) {
      return;
    }
    String oldList = this.getVar(ConfVars.HIVE_CONF_RESTRICTED_LIST);
    if (oldList == null || oldList.isEmpty()) {
      this.setVar(ConfVars.HIVE_CONF_RESTRICTED_LIST, restrictListStr);
    } else {
      this.setVar(ConfVars.HIVE_CONF_RESTRICTED_LIST, oldList + "," + restrictListStr);
    }
    setupRestrictList();
  }

  /**
   * Set white list of parameters that are allowed to be modified
   *
   * @param paramNameRegex
   */
  @LimitedPrivate(value = { "Currently only for use by HiveAuthorizer" })
  public void setModifiableWhiteListRegex(String paramNameRegex) {
    if (paramNameRegex == null) {
      return;
    }
    modWhiteListPattern = Pattern.compile(paramNameRegex);
  }

  /**
   * Add the HIVE_CONF_RESTRICTED_LIST values to restrictList,
   * including HIVE_CONF_RESTRICTED_LIST itself
   */
  private void setupRestrictList() {
    String restrictListStr = this.getVar(ConfVars.HIVE_CONF_RESTRICTED_LIST);
    restrictList.clear();
    if (restrictListStr != null) {
      for (String entry : restrictListStr.split(",")) {
        restrictList.add(entry.trim());
      }
    }
    restrictList.add(ConfVars.HIVE_IN_TEST.varname);
    restrictList.add(ConfVars.HIVE_CONF_RESTRICTED_LIST.varname);
  }

  public static boolean isLoadMetastoreConfig() {
    return loadMetastoreConfig;
  }

  public static void setLoadMetastoreConfig(boolean loadMetastoreConfig) {
    HiveConf.loadMetastoreConfig = loadMetastoreConfig;
  }

  public static boolean isLoadHiveServer2Config() {
    return loadHiveServer2Config;
  }

  public static void setLoadHiveServer2Config(boolean loadHiveServer2Config) {
    HiveConf.loadHiveServer2Config = loadHiveServer2Config;
  }
}<|MERGE_RESOLUTION|>--- conflicted
+++ resolved
@@ -765,15 +765,10 @@
     HIVEMAPJOINBUCKETCACHESIZE("hive.mapjoin.bucket.cache.size", 100, ""),
 
     HIVEMAPJOINUSEOPTIMIZEDTABLE("hive.mapjoin.optimized.hashtable", true,
-<<<<<<< HEAD
         "Whether Hive should use memory-optimized hash table for MapJoin.\n" +
         "Only works on Tez and Spark, because memory-optimized hashtable cannot be serialized."),
-=======
-        "Whether Hive should use memory-optimized hash table for MapJoin. Only works on Tez,\n" +
-        "because memory-optimized hashtable cannot be serialized."),
     HIVEMAPJOINOPTIMIZEDTABLEPROBEPERCENT("hive.mapjoin.optimized.hashtable.probe.percent",
         (float) 0.5, "Probing space percentage of the optimized hashtable"),
->>>>>>> 1cce5f00
     HIVEUSEHYBRIDGRACEHASHJOIN("hive.mapjoin.hybridgrace.hashtable", true, "Whether to use hybrid" +
         "grace hash join as the join method for mapjoin. Tez only."),
     HIVEHYBRIDGRACEHASHJOINMEMCHECKFREQ("hive.mapjoin.hybridgrace.memcheckfrequency", 1024, "For " +
