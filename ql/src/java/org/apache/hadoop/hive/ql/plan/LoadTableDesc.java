--- conflicted
+++ resolved
@@ -39,15 +39,8 @@
   private ListBucketingCtx lbCtx;
   private boolean inheritTableSpecs = true; //For partitions, flag controlling whether the current
                                             //table specs are to be used
-<<<<<<< HEAD
-  private Long txnId;
   private int stmtId;
-=======
-  /*
-  if the writeType above is NOT_ACID then the currentTransactionId will be null
-   */
-  private final Long currentTransactionId;
->>>>>>> fb07a115
+  private Long currentTransactionId;
 
   // TODO: the below seems like they should just be combined into partitionDesc
   private org.apache.hadoop.hive.ql.plan.TableDesc table;
@@ -61,10 +54,7 @@
     this.dpCtx = o.dpCtx;
     this.lbCtx = o.lbCtx;
     this.inheritTableSpecs = o.inheritTableSpecs;
-<<<<<<< HEAD
-=======
     this.currentTransactionId = o.currentTransactionId;
->>>>>>> fb07a115
     this.table = o.table;
     this.partitionSpec = o.partitionSpec;
   }
@@ -73,19 +63,11 @@
       final TableDesc table,
       final Map<String, String> partitionSpec,
       final boolean replace,
-<<<<<<< HEAD
-      final AcidUtils.Operation writeType,
-      Long txnId) {
+      final AcidUtils.Operation writeType, Long currentTransactionId) {
     super(sourcePath, writeType);
     Utilities.LOG14535.info("creating part LTD from " + sourcePath + " to "
         + ((table.getProperties() == null) ? "null" : table.getTableName()));
-    init(table, partitionSpec, replace, txnId);
-=======
-      final AcidUtils.Operation writeType, Long currentTransactionId) {
-    super(sourcePath, writeType);
-    this.currentTransactionId = currentTransactionId;
-    init(table, partitionSpec, replace);
->>>>>>> fb07a115
+    init(table, partitionSpec, replace, currentTransactionId);
   }
 
   /**
@@ -96,31 +78,18 @@
    * @param replace
    */
   public LoadTableDesc(final Path sourcePath,
-<<<<<<< HEAD
                        final TableDesc table,
                        final Map<String, String> partitionSpec,
                        final boolean replace,
                        final Long txnId) {
     this(sourcePath, table, partitionSpec, replace, AcidUtils.Operation.NOT_ACID, txnId);
-=======
+  }
+
+  public LoadTableDesc(final Path sourcePath,
       final TableDesc table,
       final Map<String, String> partitionSpec,
-      final boolean replace) {
-    this(sourcePath, table, partitionSpec, replace, AcidUtils.Operation.NOT_ACID,
-        null);
->>>>>>> fb07a115
-  }
-
-  public LoadTableDesc(final Path sourcePath,
-      final TableDesc table,
-      final Map<String, String> partitionSpec,
-<<<<<<< HEAD
-      final AcidUtils.Operation writeType, Long txnId) {
-    this(sourcePath, table, partitionSpec, true, writeType, txnId);
-=======
       final AcidUtils.Operation writeType, Long currentTransactionId) {
     this(sourcePath, table, partitionSpec, true, writeType, currentTransactionId);
->>>>>>> fb07a115
   }
 
   /**
@@ -130,60 +99,35 @@
    * @param partitionSpec
    */
   public LoadTableDesc(final Path sourcePath,
-<<<<<<< HEAD
                        final org.apache.hadoop.hive.ql.plan.TableDesc table,
                        final Map<String, String> partitionSpec, Long txnId) {
     this(sourcePath, table, partitionSpec, true, AcidUtils.Operation.NOT_ACID, txnId);
-=======
-      final TableDesc table,
-      final Map<String, String> partitionSpec) {
-    this(sourcePath, table, partitionSpec, true, AcidUtils.Operation.NOT_ACID, null);
->>>>>>> fb07a115
   }
 
   public LoadTableDesc(final Path sourcePath,
       final TableDesc table,
       final DynamicPartitionCtx dpCtx,
-<<<<<<< HEAD
       final AcidUtils.Operation writeType,
       boolean isReplace, Long txnId) {
     super(sourcePath, writeType);
     Utilities.LOG14535.info("creating LTD from " + sourcePath + " to " + table.getTableName()/*, new Exception()*/);
-=======
-      final AcidUtils.Operation writeType, Long currentTransactionId) {
-    super(sourcePath, writeType);
->>>>>>> fb07a115
     this.dpCtx = dpCtx;
-    this.currentTransactionId = currentTransactionId;
     if (dpCtx != null && dpCtx.getPartSpec() != null && partitionSpec == null) {
-<<<<<<< HEAD
       init(table, dpCtx.getPartSpec(), isReplace, txnId);
     } else {
-      init(table, new LinkedHashMap<String, String>(), isReplace, txnId);
-=======
-      init(table, dpCtx.getPartSpec(), true);
-    } else {
-      init(table, new LinkedHashMap<>(), true);
->>>>>>> fb07a115
+      init(table, new LinkedHashMap<>(), isReplace, txnId);
     }
   }
 
   private void init(
       final org.apache.hadoop.hive.ql.plan.TableDesc table,
       final Map<String, String> partitionSpec,
-<<<<<<< HEAD
       final boolean replace,
       Long txnId) {
     this.table = table;
     this.partitionSpec = partitionSpec;
     this.replace = replace;
-    this.txnId = txnId;
-=======
-      final boolean replace) {
-    this.table = table;
-    this.partitionSpec = partitionSpec;
-    this.replace = replace;
->>>>>>> fb07a115
+    this.currentTransactionId = txnId;
   }
 
   @Explain(displayName = "table", explainLevels = { Level.USER, Level.DEFAULT, Level.EXTENDED })
@@ -252,13 +196,12 @@
     this.lbCtx = lbCtx;
   }
 
-<<<<<<< HEAD
-  public Long getTxnId() {
-    return txnId;
+  public long getTxnId() {
+    return currentTransactionId == null ? 0 : currentTransactionId;
   }
 
   public void setTxnId(Long txnId) {
-    this.txnId = txnId;
+    this.currentTransactionId = txnId;
   }
 
   public int getStmtId() {
@@ -275,9 +218,5 @@
 
   public boolean isCommitMmWrite() {
     return commitMmWriteId;
-=======
-  public long getCurrentTransactionId() {
-    return writeType == AcidUtils.Operation.NOT_ACID ? 0L : currentTransactionId;
->>>>>>> fb07a115
   }
 }