--- conflicted
+++ resolved
@@ -388,19 +388,15 @@
     SessionState.get().setupQueryCurrentTimestamp();
 
     try {
-<<<<<<< HEAD
+      // Initialize the transaction manager.  This must be done before analyze is called.
+      SessionState.get().initTxnMgr(conf);
+      
       command = new VariableSubstitution(new HiveVariableSource() {
         @Override
         public Map<String, String> getHiveVariable() {
           return SessionState.get().getHiveVariables();
         }
       }).substitute(conf, command);
-=======
-      // Initialize the transaction manager.  This must be done before analyze is called.
-      SessionState.get().initTxnMgr(conf);
-
-      command = new VariableSubstitution().substitute(conf, command);
->>>>>>> d51c62a4
       ctx = new Context(conf);
       ctx.setTryCount(getTryCount());
       ctx.setCmd(command);
