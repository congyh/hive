/**
 * Licensed to the Apache Software Foundation (ASF) under one
 * or more contributor license agreements.  See the NOTICE file
 * distributed with this work for additional information
 * regarding copyright ownership.  The ASF licenses this file
 * to you under the Apache License, Version 2.0 (the
 * "License"); you may not use this file except in compliance
 * with the License.  You may obtain a copy of the License at
 *
 *     http://www.apache.org/licenses/LICENSE-2.0
 *
 * Unless required by applicable law or agreed to in writing, software
 * distributed under the License is distributed on an "AS IS" BASIS,
 * WITHOUT WARRANTIES OR CONDITIONS OF ANY KIND, either express or implied.
 * See the License for the specific language governing permissions and
 * limitations under the License.
 */

package org.apache.hadoop.hive.ql.io.parquet;

import java.util.List;
import org.apache.hadoop.fs.Path;
import org.apache.hadoop.hive.serde2.io.ObjectArrayWritable;
import org.junit.Assert;
import org.junit.Test;
import org.apache.parquet.io.api.RecordConsumer;
import org.apache.parquet.schema.MessageType;
import org.apache.parquet.schema.Types;

import static org.apache.parquet.schema.OriginalType.LIST;
import static org.apache.parquet.schema.PrimitiveType.PrimitiveTypeName.DOUBLE;
import static org.apache.parquet.schema.PrimitiveType.PrimitiveTypeName.FLOAT;
import static org.apache.parquet.schema.PrimitiveType.PrimitiveTypeName.INT32;
import static org.apache.parquet.schema.PrimitiveType.PrimitiveTypeName.INT64;

public class TestArrayCompatibility extends AbstractTestParquetDirect {

  @Test
  public void testUnannotatedListOfPrimitives() throws Exception {
    MessageType fileSchema = Types.buildMessage()
        .repeated(INT32).named("list_of_ints")
        .named("UnannotatedListOfPrimitives");

    Path test = writeDirect("UnannotatedListOfPrimitives",
        fileSchema,
        new DirectWriter() {
          @Override
          public void write(RecordConsumer rc) {
            rc.startMessage();
            rc.startField("list_of_ints", 0);

            rc.addInteger(34);
            rc.addInteger(35);
            rc.addInteger(36);

            rc.endField("list_of_ints", 0);
            rc.endMessage();
          }
        });

<<<<<<< HEAD
    ObjectArrayWritable expected = list(
        new Integer(34), new Integer(35), new Integer(36));
=======
    ArrayWritable expected = list(
        new IntWritable(34), new IntWritable(35), new IntWritable(36));
>>>>>>> e61a1a94

    List<ObjectArrayWritable> records = read(test);
    Assert.assertEquals("Should have only one record", 1, records.size());
    assertEquals("Should match expected record",
        expected, records.get(0));
  }

  @Test
  public void testUnannotatedListOfGroups() throws Exception {
    Path test = writeDirect("UnannotatedListOfGroups",
        Types.buildMessage()
            .repeatedGroup()
                .required(FLOAT).named("x")
                .required(FLOAT).named("y")
                .named("list_of_points")
            .named("UnannotatedListOfGroups"),
        new DirectWriter() {
          @Override
          public void write(RecordConsumer rc) {
            rc.startMessage();
            rc.startField("list_of_points", 0);

            rc.startGroup();
            rc.startField("x", 0);
            rc.addFloat(1.0f);
            rc.endField("x", 0);
            rc.startField("y", 1);
            rc.addFloat(1.0f);
            rc.endField("y", 1);
            rc.endGroup();

            rc.startGroup();
            rc.startField("x", 0);
            rc.addFloat(2.0f);
            rc.endField("x", 0);
            rc.startField("y", 1);
            rc.addFloat(2.0f);
            rc.endField("y", 1);
            rc.endGroup();

            rc.endField("list_of_points", 0);
            rc.endMessage();
          }
        });

<<<<<<< HEAD
    ObjectArrayWritable expected = list(
        record(new Float(1.0f), new Float(1.0f)),
        record(new Float(2.0f), new Float(2.0f)));
=======
    ArrayWritable expected = list(
        record(new FloatWritable(1.0f), new FloatWritable(1.0f)),
        record(new FloatWritable(2.0f), new FloatWritable(2.0f)));
>>>>>>> e61a1a94

    List<ObjectArrayWritable> records = read(test);
    Assert.assertEquals("Should have only one record", 1, records.size());
    assertEquals("Should match expected record",
        expected, records.get(0));
  }

  @Test
  public void testThriftPrimitiveInList() throws Exception {
    Path test = writeDirect("ThriftPrimitiveInList",
        Types.buildMessage()
            .requiredGroup().as(LIST)
                .repeated(INT32).named("list_of_ints_tuple")
                .named("list_of_ints")
            .named("ThriftPrimitiveInList"),
        new DirectWriter() {
          @Override
          public void write(RecordConsumer rc) {
            rc.startMessage();
            rc.startField("list_of_ints", 0);

            rc.startGroup();
            rc.startField("list_of_ints_tuple", 0);

            rc.addInteger(34);
            rc.addInteger(35);
            rc.addInteger(36);

            rc.endField("list_of_ints_tuple", 0);
            rc.endGroup();

            rc.endField("list_of_ints", 0);
            rc.endMessage();
          }
        });

<<<<<<< HEAD
    ObjectArrayWritable expected = list(
        new Integer(34), new Integer(35), new Integer(36));
=======
    ArrayWritable expected = list(
        new IntWritable(34), new IntWritable(35), new IntWritable(36));
>>>>>>> e61a1a94

    List<ObjectArrayWritable> records = read(test);
    Assert.assertEquals("Should have only one record", 1, records.size());
    assertEquals("Should match expected record", expected, records.get(0));
  }

  @Test
  public void testThriftSingleFieldGroupInList() throws Exception {
    // this tests the case where older data has an ambiguous structure, but the
    // correct interpretation can be determined from the repeated name

    Path test = writeDirect("ThriftSingleFieldGroupInList",
        Types.buildMessage()
            .optionalGroup().as(LIST)
                .repeatedGroup()
                    .required(INT64).named("count")
                    .named("single_element_groups_tuple")
                .named("single_element_groups")
            .named("ThriftSingleFieldGroupInList"),
        new DirectWriter() {
          @Override
          public void write(RecordConsumer rc) {
            rc.startMessage();
            rc.startField("single_element_groups", 0);

            rc.startGroup();
            rc.startField("single_element_groups_tuple", 0); // start writing array contents

            rc.startGroup();
            rc.startField("count", 0);
            rc.addLong(1234L);
            rc.endField("count", 0);
            rc.endGroup();

            rc.startGroup();
            rc.startField("count", 0);
            rc.addLong(2345L);
            rc.endField("count", 0);
            rc.endGroup();

            rc.endField("single_element_groups_tuple", 0); // finished writing array contents
            rc.endGroup();

            rc.endField("single_element_groups", 0);
            rc.endMessage();
          }
        });

<<<<<<< HEAD
    ObjectArrayWritable expected = list(
        record(new Long(1234L)),
        record(new Long(2345L)));
=======
    ArrayWritable expected = list(
        record(new LongWritable(1234L)),
        record(new LongWritable(2345L)));
>>>>>>> e61a1a94

    List<ObjectArrayWritable> records = read(test);
    Assert.assertEquals("Should have only one record", 1, records.size());
    assertEquals("Should match expected record",
        expected, records.get(0));
  }

  @Test
  public void testAvroPrimitiveInList() throws Exception {
    Path test = writeDirect("AvroPrimitiveInList",
        Types.buildMessage()
            .requiredGroup().as(LIST)
                .repeated(INT32).named("array")
                .named("list_of_ints")
            .named("AvroPrimitiveInList"),
        new DirectWriter() {
          @Override
          public void write(RecordConsumer rc) {
            rc.startMessage();
            rc.startField("list_of_ints", 0);

            rc.startGroup();
            rc.startField("array", 0);

            rc.addInteger(34);
            rc.addInteger(35);
            rc.addInteger(36);

            rc.endField("array", 0);
            rc.endGroup();

            rc.endField("list_of_ints", 0);
            rc.endMessage();
          }
        });

<<<<<<< HEAD
    ObjectArrayWritable expected = list(
        new Integer(34), new Integer(35), new Integer(36));
=======
    ArrayWritable expected = list(
        new IntWritable(34), new IntWritable(35), new IntWritable(36));
>>>>>>> e61a1a94

    List<ObjectArrayWritable> records = read(test);
    Assert.assertEquals("Should have only one record", 1, records.size());
    assertEquals("Should match expected record", expected, records.get(0));
  }

  @Test
  public void testAvroSingleFieldGroupInList() throws Exception {
    // this tests the case where older data has an ambiguous structure, but the
    // correct interpretation can be determined from the repeated name, "array"

    Path test = writeDirect("AvroSingleFieldGroupInList",
        Types.buildMessage()
            .optionalGroup().as(LIST)
                .repeatedGroup()
                    .required(INT64).named("count")
                    .named("array")
                .named("single_element_groups")
            .named("AvroSingleFieldGroupInList"),
        new DirectWriter() {
          @Override
          public void write(RecordConsumer rc) {
            rc.startMessage();
            rc.startField("single_element_groups", 0);

            rc.startGroup();
            rc.startField("array", 0); // start writing array contents

            rc.startGroup();
            rc.startField("count", 0);
            rc.addLong(1234L);
            rc.endField("count", 0);
            rc.endGroup();

            rc.startGroup();
            rc.startField("count", 0);
            rc.addLong(2345L);
            rc.endField("count", 0);
            rc.endGroup();

            rc.endField("array", 0); // finished writing array contents
            rc.endGroup();

            rc.endField("single_element_groups", 0);
            rc.endMessage();
          }
        });

<<<<<<< HEAD
    ObjectArrayWritable expected = list(
        record(new Long(1234L)),
        record(new Long(2345L)));
=======
    ArrayWritable expected = list(
        record(new LongWritable(1234L)),
        record(new LongWritable(2345L)));
>>>>>>> e61a1a94

    List<ObjectArrayWritable> records = read(test);
    Assert.assertEquals("Should have only one record", 1, records.size());
    assertEquals("Should match expected record",
        expected, records.get(0));
  }

  @Test
  public void testAmbiguousSingleFieldGroupInList() throws Exception {
    // this tests the case where older data has an ambiguous list and is not
    // named indicating that the source considered the group significant

    Path test = writeDirect("SingleFieldGroupInList",
        Types.buildMessage()
            .optionalGroup().as(LIST)
                .repeatedGroup()
                    .required(INT64).named("count")
                    .named("single_element_group")
                .named("single_element_groups")
            .named("SingleFieldGroupInList"),
        new DirectWriter() {
          @Override
          public void write(RecordConsumer rc) {
            rc.startMessage();
            rc.startField("single_element_groups", 0);

            rc.startGroup();
            rc.startField("single_element_group", 0); // start writing array contents

            rc.startGroup();
            rc.startField("count", 0);
            rc.addLong(1234L);
            rc.endField("count", 0);
            rc.endGroup();

            rc.startGroup();
            rc.startField("count", 0);
            rc.addLong(2345L);
            rc.endField("count", 0);
            rc.endGroup();

            rc.endField("single_element_group", 0); // finished writing array contents
            rc.endGroup();

            rc.endField("single_element_groups", 0);
            rc.endMessage();
          }
        });

<<<<<<< HEAD
    ObjectArrayWritable expected = list(
        new Long(1234L),
        new Long(2345L));
=======
    ArrayWritable expected = list(
        new LongWritable(1234L),
        new LongWritable(2345L));
>>>>>>> e61a1a94

    List<ObjectArrayWritable> records = read(test);
    Assert.assertEquals("Should have only one record", 1, records.size());
    assertEquals("Should match expected record",
        expected, records.get(0));
  }

  @Test
  public void testMultiFieldGroupInList() throws Exception {
    // tests the missing element layer, detected by a multi-field group

    Path test = writeDirect("MultiFieldGroupInList",
        Types.buildMessage()
            .optionalGroup().as(LIST)
                .repeatedGroup()
                    .required(DOUBLE).named("latitude")
                    .required(DOUBLE).named("longitude")
                    .named("element") // should not affect schema conversion
                .named("locations")
            .named("MultiFieldGroupInList"),
        new DirectWriter() {
          @Override
          public void write(RecordConsumer rc) {
            rc.startMessage();
            rc.startField("locations", 0);

            rc.startGroup();
            rc.startField("element", 0);

            rc.startGroup();
            rc.startField("latitude", 0);
            rc.addDouble(0.0);
            rc.endField("latitude", 0);
            rc.startField("longitude", 1);
            rc.addDouble(0.0);
            rc.endField("longitude", 1);
            rc.endGroup();

            rc.startGroup();
            rc.startField("latitude", 0);
            rc.addDouble(0.0);
            rc.endField("latitude", 0);
            rc.startField("longitude", 1);
            rc.addDouble(180.0);
            rc.endField("longitude", 1);
            rc.endGroup();

            rc.endField("element", 0);
            rc.endGroup();

            rc.endField("locations", 0);
            rc.endMessage();
          }
        });

<<<<<<< HEAD
    ObjectArrayWritable expected = list(
        record(new Double(0.0), new Double(0.0)),
        record(new Double(0.0), new Double(180.0)));
=======
    ArrayWritable expected = list(
        record(new DoubleWritable(0.0), new DoubleWritable(0.0)),
        record(new DoubleWritable(0.0), new DoubleWritable(180.0)));
>>>>>>> e61a1a94

    List<ObjectArrayWritable> records = read(test);
    Assert.assertEquals("Should have only one record", 1, records.size());
    assertEquals("Should match expected record",
        expected, records.get(0));
  }

  @Test
  public void testNewOptionalGroupInList() throws Exception {
    Path test = writeDirect("NewOptionalGroupInList",
        Types.buildMessage()
            .optionalGroup().as(LIST)
                .repeatedGroup()
                    .optionalGroup()
                        .required(DOUBLE).named("latitude")
                        .required(DOUBLE).named("longitude")
                        .named("element")
                    .named("list")
                .named("locations")
            .named("NewOptionalGroupInList"),
        new DirectWriter() {
          @Override
          public void write(RecordConsumer rc) {
            rc.startMessage();
            rc.startField("locations", 0);

            rc.startGroup();
            rc.startField("list", 0); // start writing array contents

            // write a non-null element
            rc.startGroup(); // array level
            rc.startField("element", 0);

            rc.startGroup();
            rc.startField("latitude", 0);
            rc.addDouble(0.0);
            rc.endField("latitude", 0);
            rc.startField("longitude", 1);
            rc.addDouble(0.0);
            rc.endField("longitude", 1);
            rc.endGroup();

            rc.endField("element", 0);
            rc.endGroup(); // array level

            // write a null element (element field is omitted)
            rc.startGroup(); // array level
            rc.endGroup(); // array level

            // write a second non-null element
            rc.startGroup(); // array level
            rc.startField("element", 0);

            rc.startGroup();
            rc.startField("latitude", 0);
            rc.addDouble(0.0);
            rc.endField("latitude", 0);
            rc.startField("longitude", 1);
            rc.addDouble(180.0);
            rc.endField("longitude", 1);
            rc.endGroup();

            rc.endField("element", 0);
            rc.endGroup(); // array level

            rc.endField("list", 0); // finished writing array contents
            rc.endGroup();

            rc.endField("locations", 0);
            rc.endMessage();
          }
        });

<<<<<<< HEAD
    ObjectArrayWritable expected = list(
        record(new Double(0.0), new Double(0.0)),
        null,
        record(new Double(0.0), new Double(180.0)));
=======
    ArrayWritable expected = list(
        record(new DoubleWritable(0.0), new DoubleWritable(0.0)),
        null,
        record(new DoubleWritable(0.0), new DoubleWritable(180.0)));
>>>>>>> e61a1a94

    List<ObjectArrayWritable> records = read(test);
    Assert.assertEquals("Should have only one record", 1, records.size());
    assertEquals("Should match expected record",
        expected, records.get(0));
  }

  @Test
  public void testNewRequiredGroupInList() throws Exception {
    Path test = writeDirect("NewRequiredGroupInList",
        Types.buildMessage()
            .optionalGroup().as(LIST)
                .repeatedGroup()
                    .requiredGroup()
                        .required(DOUBLE).named("latitude")
                        .required(DOUBLE).named("longitude")
                        .named("element")
                    .named("list")
                .named("locations")
            .named("NewRequiredGroupInList"),
        new DirectWriter() {
          @Override
          public void write(RecordConsumer rc) {
            rc.startMessage();
            rc.startField("locations", 0);

            rc.startGroup();
            rc.startField("list", 0); // start writing array contents

            // write a non-null element
            rc.startGroup(); // array level
            rc.startField("element", 0);

            rc.startGroup();
            rc.startField("latitude", 0);
            rc.addDouble(0.0);
            rc.endField("latitude", 0);
            rc.startField("longitude", 1);
            rc.addDouble(180.0);
            rc.endField("longitude", 1);
            rc.endGroup();

            rc.endField("element", 0);
            rc.endGroup(); // array level

            // write a second non-null element
            rc.startGroup(); // array level
            rc.startField("element", 0);

            rc.startGroup();
            rc.startField("latitude", 0);
            rc.addDouble(0.0);
            rc.endField("latitude", 0);
            rc.startField("longitude", 1);
            rc.addDouble(0.0);
            rc.endField("longitude", 1);
            rc.endGroup();

            rc.endField("element", 0);
            rc.endGroup(); // array level

            rc.endField("list", 0); // finished writing array contents
            rc.endGroup();

            rc.endField("locations", 0);
            rc.endMessage();
          }
        });

<<<<<<< HEAD
    ObjectArrayWritable expected = list(
        record(new Double(0.0), new Double(180.0)),
        record(new Double(0.0), new Double(0.0)));
=======
    ArrayWritable expected = list(
        record(new DoubleWritable(0.0), new DoubleWritable(180.0)),
        record(new DoubleWritable(0.0), new DoubleWritable(0.0)));
>>>>>>> e61a1a94

    List<ObjectArrayWritable> records = read(test);
    Assert.assertEquals("Should have only one record", 1, records.size());
    assertEquals("Should match expected record",
        expected, records.get(0));
  }

  @Test
  public void testHiveRequiredGroupInList() throws Exception {
    // this matches the list structure that Hive writes
    Path test = writeDirect("HiveRequiredGroupInList",
        Types.buildMessage()
            .optionalGroup().as(LIST)
                .repeatedGroup()
                    .requiredGroup()
                        .required(DOUBLE).named("latitude")
                        .required(DOUBLE).named("longitude")
                        .named("element")
                    .named("bag")
                .named("locations")
            .named("HiveRequiredGroupInList"),
        new DirectWriter() {
          @Override
          public void write(RecordConsumer rc) {
            rc.startMessage();
            rc.startField("locations", 0);

            rc.startGroup();
            rc.startField("bag", 0); // start writing array contents

            // write a non-null element
            rc.startGroup(); // array level
            rc.startField("element", 0);

            rc.startGroup();
            rc.startField("latitude", 0);
            rc.addDouble(0.0);
            rc.endField("latitude", 0);
            rc.startField("longitude", 1);
            rc.addDouble(180.0);
            rc.endField("longitude", 1);
            rc.endGroup();

            rc.endField("element", 0);
            rc.endGroup(); // array level

            // write a second non-null element
            rc.startGroup(); // array level
            rc.startField("element", 0);

            rc.startGroup();
            rc.startField("latitude", 0);
            rc.addDouble(0.0);
            rc.endField("latitude", 0);
            rc.startField("longitude", 1);
            rc.addDouble(0.0);
            rc.endField("longitude", 1);
            rc.endGroup();

            rc.endField("element", 0);
            rc.endGroup(); // array level

            rc.endField("bag", 0); // finished writing array contents
            rc.endGroup();

            rc.endField("locations", 0);
            rc.endMessage();
          }
        });

<<<<<<< HEAD
    ObjectArrayWritable expected = list(
        record(new Double(0.0), new Double(180.0)),
        record(new Double(0.0), new Double(0.0)));
=======
    ArrayWritable expected = list(
        record(new DoubleWritable(0.0), new DoubleWritable(180.0)),
        record(new DoubleWritable(0.0), new DoubleWritable(0.0)));
>>>>>>> e61a1a94

    List<ObjectArrayWritable> records = read(test);
    Assert.assertEquals("Should have only one record", 1, records.size());
    assertEquals("Should match expected record",
        expected, records.get(0));
  }

}<|MERGE_RESOLUTION|>--- conflicted
+++ resolved
@@ -58,13 +58,8 @@
           }
         });
 
-<<<<<<< HEAD
     ObjectArrayWritable expected = list(
         new Integer(34), new Integer(35), new Integer(36));
-=======
-    ArrayWritable expected = list(
-        new IntWritable(34), new IntWritable(35), new IntWritable(36));
->>>>>>> e61a1a94
 
     List<ObjectArrayWritable> records = read(test);
     Assert.assertEquals("Should have only one record", 1, records.size());
@@ -110,15 +105,9 @@
           }
         });
 
-<<<<<<< HEAD
     ObjectArrayWritable expected = list(
         record(new Float(1.0f), new Float(1.0f)),
         record(new Float(2.0f), new Float(2.0f)));
-=======
-    ArrayWritable expected = list(
-        record(new FloatWritable(1.0f), new FloatWritable(1.0f)),
-        record(new FloatWritable(2.0f), new FloatWritable(2.0f)));
->>>>>>> e61a1a94
 
     List<ObjectArrayWritable> records = read(test);
     Assert.assertEquals("Should have only one record", 1, records.size());
@@ -155,13 +144,8 @@
           }
         });
 
-<<<<<<< HEAD
     ObjectArrayWritable expected = list(
         new Integer(34), new Integer(35), new Integer(36));
-=======
-    ArrayWritable expected = list(
-        new IntWritable(34), new IntWritable(35), new IntWritable(36));
->>>>>>> e61a1a94
 
     List<ObjectArrayWritable> records = read(test);
     Assert.assertEquals("Should have only one record", 1, records.size());
@@ -210,15 +194,9 @@
           }
         });
 
-<<<<<<< HEAD
     ObjectArrayWritable expected = list(
         record(new Long(1234L)),
         record(new Long(2345L)));
-=======
-    ArrayWritable expected = list(
-        record(new LongWritable(1234L)),
-        record(new LongWritable(2345L)));
->>>>>>> e61a1a94
 
     List<ObjectArrayWritable> records = read(test);
     Assert.assertEquals("Should have only one record", 1, records.size());
@@ -255,13 +233,8 @@
           }
         });
 
-<<<<<<< HEAD
     ObjectArrayWritable expected = list(
         new Integer(34), new Integer(35), new Integer(36));
-=======
-    ArrayWritable expected = list(
-        new IntWritable(34), new IntWritable(35), new IntWritable(36));
->>>>>>> e61a1a94
 
     List<ObjectArrayWritable> records = read(test);
     Assert.assertEquals("Should have only one record", 1, records.size());
@@ -310,15 +283,9 @@
           }
         });
 
-<<<<<<< HEAD
     ObjectArrayWritable expected = list(
         record(new Long(1234L)),
         record(new Long(2345L)));
-=======
-    ArrayWritable expected = list(
-        record(new LongWritable(1234L)),
-        record(new LongWritable(2345L)));
->>>>>>> e61a1a94
 
     List<ObjectArrayWritable> records = read(test);
     Assert.assertEquals("Should have only one record", 1, records.size());
@@ -368,15 +335,9 @@
           }
         });
 
-<<<<<<< HEAD
     ObjectArrayWritable expected = list(
         new Long(1234L),
         new Long(2345L));
-=======
-    ArrayWritable expected = list(
-        new LongWritable(1234L),
-        new LongWritable(2345L));
->>>>>>> e61a1a94
 
     List<ObjectArrayWritable> records = read(test);
     Assert.assertEquals("Should have only one record", 1, records.size());
@@ -432,15 +393,9 @@
           }
         });
 
-<<<<<<< HEAD
     ObjectArrayWritable expected = list(
         record(new Double(0.0), new Double(0.0)),
         record(new Double(0.0), new Double(180.0)));
-=======
-    ArrayWritable expected = list(
-        record(new DoubleWritable(0.0), new DoubleWritable(0.0)),
-        record(new DoubleWritable(0.0), new DoubleWritable(180.0)));
->>>>>>> e61a1a94
 
     List<ObjectArrayWritable> records = read(test);
     Assert.assertEquals("Should have only one record", 1, records.size());
@@ -514,17 +469,10 @@
           }
         });
 
-<<<<<<< HEAD
     ObjectArrayWritable expected = list(
         record(new Double(0.0), new Double(0.0)),
         null,
         record(new Double(0.0), new Double(180.0)));
-=======
-    ArrayWritable expected = list(
-        record(new DoubleWritable(0.0), new DoubleWritable(0.0)),
-        null,
-        record(new DoubleWritable(0.0), new DoubleWritable(180.0)));
->>>>>>> e61a1a94
 
     List<ObjectArrayWritable> records = read(test);
     Assert.assertEquals("Should have only one record", 1, records.size());
@@ -594,15 +542,9 @@
           }
         });
 
-<<<<<<< HEAD
     ObjectArrayWritable expected = list(
         record(new Double(0.0), new Double(180.0)),
         record(new Double(0.0), new Double(0.0)));
-=======
-    ArrayWritable expected = list(
-        record(new DoubleWritable(0.0), new DoubleWritable(180.0)),
-        record(new DoubleWritable(0.0), new DoubleWritable(0.0)));
->>>>>>> e61a1a94
 
     List<ObjectArrayWritable> records = read(test);
     Assert.assertEquals("Should have only one record", 1, records.size());
@@ -673,15 +615,9 @@
           }
         });
 
-<<<<<<< HEAD
     ObjectArrayWritable expected = list(
         record(new Double(0.0), new Double(180.0)),
         record(new Double(0.0), new Double(0.0)));
-=======
-    ArrayWritable expected = list(
-        record(new DoubleWritable(0.0), new DoubleWritable(180.0)),
-        record(new DoubleWritable(0.0), new DoubleWritable(0.0)));
->>>>>>> e61a1a94
 
     List<ObjectArrayWritable> records = read(test);
     Assert.assertEquals("Should have only one record", 1, records.size());
