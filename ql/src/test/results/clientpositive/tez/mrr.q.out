PREHOOK: query: -- simple query with multiple reduce stages
EXPLAIN SELECT key, count(value) as cnt FROM src GROUP BY key ORDER BY cnt,key
PREHOOK: type: QUERY
POSTHOOK: query: -- simple query with multiple reduce stages
EXPLAIN SELECT key, count(value) as cnt FROM src GROUP BY key ORDER BY cnt,key
POSTHOOK: type: QUERY
STAGE DEPENDENCIES:
  Stage-1 is a root stage
  Stage-0 depends on stages: Stage-1

STAGE PLANS:
  Stage: Stage-1
    Tez
      Edges:
        Reducer 2 <- Map 1 (SIMPLE_EDGE)
        Reducer 3 <- Reducer 2 (SIMPLE_EDGE)
#### A masked pattern was here ####
      Vertices:
        Map 1 
            Map Operator Tree:
                TableScan
                  alias: src
                  Statistics: Num rows: 500 Data size: 5312 Basic stats: COMPLETE Column stats: NONE
                  Select Operator
                    expressions: key (type: string), value (type: string)
                    outputColumnNames: _col0, _col1
                    Statistics: Num rows: 500 Data size: 5312 Basic stats: COMPLETE Column stats: NONE
                    Group By Operator
                      aggregations: count(_col1)
                      keys: _col0 (type: string)
                      mode: hash
                      outputColumnNames: _col0, _col1
                      Statistics: Num rows: 500 Data size: 5312 Basic stats: COMPLETE Column stats: NONE
                      Reduce Output Operator
                        key expressions: _col0 (type: string)
                        sort order: +
                        Map-reduce partition columns: _col0 (type: string)
                        Statistics: Num rows: 500 Data size: 5312 Basic stats: COMPLETE Column stats: NONE
                        value expressions: _col1 (type: bigint)
        Reducer 2 
            Reduce Operator Tree:
              Group By Operator
                aggregations: count(VALUE._col0)
                keys: KEY._col0 (type: string)
                mode: mergepartial
                outputColumnNames: _col0, _col1
                Statistics: Num rows: 250 Data size: 2656 Basic stats: COMPLETE Column stats: NONE
                Reduce Output Operator
                  key expressions: _col1 (type: bigint), _col0 (type: string)
                  sort order: ++
                  Statistics: Num rows: 250 Data size: 2656 Basic stats: COMPLETE Column stats: NONE
        Reducer 3 
            Reduce Operator Tree:
              Select Operator
                expressions: KEY.reducesinkkey1 (type: string), KEY.reducesinkkey0 (type: bigint)
                outputColumnNames: _col0, _col1
                Statistics: Num rows: 250 Data size: 2656 Basic stats: COMPLETE Column stats: NONE
                File Output Operator
                  compressed: false
                  Statistics: Num rows: 250 Data size: 2656 Basic stats: COMPLETE Column stats: NONE
                  table:
                      input format: org.apache.hadoop.mapred.TextInputFormat
                      output format: org.apache.hadoop.hive.ql.io.HiveIgnoreKeyTextOutputFormat
                      serde: org.apache.hadoop.hive.serde2.lazy.LazySimpleSerDe

  Stage: Stage-0
    Fetch Operator
      limit: -1
      Processor Tree:
        ListSink

PREHOOK: query: SELECT key, count(value) as cnt FROM src GROUP BY key ORDER BY cnt,key
PREHOOK: type: QUERY
PREHOOK: Input: default@src
#### A masked pattern was here ####
POSTHOOK: query: SELECT key, count(value) as cnt FROM src GROUP BY key ORDER BY cnt,key
POSTHOOK: type: QUERY
POSTHOOK: Input: default@src
#### A masked pattern was here ####
10	1
105	1
11	1
111	1
114	1
116	1
126	1
131	1
133	1
136	1
143	1
145	1
150	1
153	1
155	1
156	1
157	1
158	1
160	1
162	1
163	1
166	1
168	1
17	1
170	1
177	1
178	1
180	1
181	1
183	1
186	1
189	1
19	1
190	1
192	1
194	1
196	1
2	1
20	1
201	1
202	1
214	1
218	1
222	1
226	1
228	1
235	1
241	1
244	1
247	1
248	1
249	1
252	1
257	1
258	1
260	1
262	1
263	1
266	1
27	1
274	1
275	1
28	1
283	1
284	1
285	1
286	1
287	1
289	1
291	1
292	1
296	1
30	1
302	1
305	1
306	1
308	1
310	1
315	1
323	1
33	1
332	1
335	1
336	1
338	1
339	1
34	1
341	1
345	1
351	1
356	1
360	1
362	1
364	1
365	1
366	1
368	1
373	1
374	1
375	1
377	1
378	1
379	1
386	1
389	1
392	1
393	1
394	1
4	1
400	1
402	1
407	1
41	1
411	1
418	1
419	1
421	1
427	1
43	1
432	1
435	1
436	1
437	1
44	1
443	1
444	1
446	1
448	1
449	1
452	1
453	1
455	1
457	1
460	1
467	1
47	1
470	1
472	1
475	1
477	1
479	1
481	1
482	1
483	1
484	1
485	1
487	1
490	1
491	1
493	1
494	1
495	1
496	1
497	1
53	1
54	1
57	1
64	1
65	1
66	1
69	1
74	1
77	1
78	1
8	1
80	1
82	1
85	1
86	1
87	1
9	1
92	1
96	1
100	2
103	2
104	2
113	2
118	2
12	2
120	2
125	2
129	2
134	2
137	2
146	2
149	2
15	2
152	2
164	2
165	2
172	2
174	2
175	2
176	2
179	2
18	2
191	2
195	2
197	2
200	2
203	2
205	2
207	2
209	2
213	2
216	2
217	2
219	2
221	2
223	2
224	2
229	2
233	2
237	2
238	2
239	2
24	2
242	2
255	2
256	2
26	2
265	2
272	2
278	2
280	2
281	2
282	2
288	2
307	2
309	2
317	2
321	2
322	2
325	2
331	2
333	2
342	2
344	2
353	2
367	2
37	2
382	2
395	2
397	2
399	2
404	2
413	2
414	2
42	2
424	2
429	2
439	2
458	2
459	2
462	2
463	2
478	2
492	2
51	2
58	2
67	2
72	2
76	2
83	2
84	2
95	2
97	2
98	2
0	3
119	3
128	3
167	3
187	3
193	3
199	3
208	3
273	3
298	3
311	3
316	3
318	3
327	3
35	3
369	3
384	3
396	3
403	3
409	3
417	3
430	3
431	3
438	3
454	3
466	3
480	3
498	3
5	3
70	3
90	3
138	4
169	4
277	4
406	4
468	4
489	4
230	5
348	5
401	5
469	5
PREHOOK: query: -- join query with multiple reduce stages;
EXPLAIN SELECT s2.key, count(distinct s2.value) as cnt FROM src s1 join src s2 on (s1.key = s2.key) GROUP BY s2.key ORDER BY cnt,s2.key
PREHOOK: type: QUERY
POSTHOOK: query: -- join query with multiple reduce stages;
EXPLAIN SELECT s2.key, count(distinct s2.value) as cnt FROM src s1 join src s2 on (s1.key = s2.key) GROUP BY s2.key ORDER BY cnt,s2.key
POSTHOOK: type: QUERY
STAGE DEPENDENCIES:
  Stage-1 is a root stage
  Stage-0 depends on stages: Stage-1

STAGE PLANS:
  Stage: Stage-1
    Tez
      Edges:
        Reducer 2 <- Map 1 (SIMPLE_EDGE), Map 5 (SIMPLE_EDGE)
        Reducer 3 <- Reducer 2 (SIMPLE_EDGE)
        Reducer 4 <- Reducer 3 (SIMPLE_EDGE)
#### A masked pattern was here ####
      Vertices:
        Map 1 
            Map Operator Tree:
                TableScan
                  alias: s1
                  Statistics: Num rows: 500 Data size: 5312 Basic stats: COMPLETE Column stats: NONE
                  Filter Operator
                    predicate: key is not null (type: boolean)
                    Statistics: Num rows: 250 Data size: 2656 Basic stats: COMPLETE Column stats: NONE
                    Select Operator
                      expressions: key (type: string), value (type: string)
                      outputColumnNames: _col0, _col1
                      Statistics: Num rows: 250 Data size: 2656 Basic stats: COMPLETE Column stats: NONE
                      Reduce Output Operator
                        key expressions: _col0 (type: string)
                        sort order: +
                        Map-reduce partition columns: _col0 (type: string)
                        Statistics: Num rows: 250 Data size: 2656 Basic stats: COMPLETE Column stats: NONE
                        value expressions: _col1 (type: string)
        Map 5 
            Map Operator Tree:
                TableScan
                  alias: s1
                  Statistics: Num rows: 500 Data size: 5312 Basic stats: COMPLETE Column stats: NONE
                  Filter Operator
                    predicate: key is not null (type: boolean)
                    Statistics: Num rows: 250 Data size: 2656 Basic stats: COMPLETE Column stats: NONE
                    Select Operator
                      expressions: key (type: string)
                      outputColumnNames: _col0
                      Statistics: Num rows: 250 Data size: 2656 Basic stats: COMPLETE Column stats: NONE
                      Reduce Output Operator
                        key expressions: _col0 (type: string)
                        sort order: +
                        Map-reduce partition columns: _col0 (type: string)
                        Statistics: Num rows: 250 Data size: 2656 Basic stats: COMPLETE Column stats: NONE
        Reducer 2 
            Reduce Operator Tree:
              Merge Join Operator
                condition map:
                     Inner Join 0 to 1
                keys:
                  0 _col0 (type: string)
                  1 _col0 (type: string)
                outputColumnNames: _col0, _col1
                Statistics: Num rows: 275 Data size: 2921 Basic stats: COMPLETE Column stats: NONE
                Group By Operator
                  keys: _col0 (type: string), _col1 (type: string)
                  mode: hash
                  outputColumnNames: _col0, _col1
                  Statistics: Num rows: 275 Data size: 2921 Basic stats: COMPLETE Column stats: NONE
                  Reduce Output Operator
                    key expressions: _col0 (type: string), _col1 (type: string)
                    sort order: ++
                    Map-reduce partition columns: _col0 (type: string)
                    Statistics: Num rows: 275 Data size: 2921 Basic stats: COMPLETE Column stats: NONE
        Reducer 3 
            Reduce Operator Tree:
              Group By Operator
                keys: KEY._col0 (type: string), KEY._col1 (type: string)
                mode: mergepartial
                outputColumnNames: _col0, _col1
                Statistics: Num rows: 137 Data size: 1455 Basic stats: COMPLETE Column stats: NONE
<<<<<<< HEAD
                Reduce Output Operator
                  key expressions: _col1 (type: bigint), _col0 (type: string)
                  sort order: ++
                  Statistics: Num rows: 137 Data size: 1455 Basic stats: COMPLETE Column stats: NONE
=======
                Group By Operator
                  aggregations: count(_col1)
                  keys: _col0 (type: string)
                  mode: complete
                  outputColumnNames: _col0, _col1
                  Statistics: Num rows: 68 Data size: 722 Basic stats: COMPLETE Column stats: NONE
                  Reduce Output Operator
                    key expressions: _col1 (type: bigint)
                    sort order: +
                    Statistics: Num rows: 68 Data size: 722 Basic stats: COMPLETE Column stats: NONE
                    value expressions: _col0 (type: string)
>>>>>>> 433714fa
        Reducer 4 
            Reduce Operator Tree:
              Select Operator
                expressions: KEY.reducesinkkey1 (type: string), KEY.reducesinkkey0 (type: bigint)
                outputColumnNames: _col0, _col1
                Statistics: Num rows: 68 Data size: 722 Basic stats: COMPLETE Column stats: NONE
                File Output Operator
                  compressed: false
                  Statistics: Num rows: 68 Data size: 722 Basic stats: COMPLETE Column stats: NONE
                  table:
                      input format: org.apache.hadoop.mapred.TextInputFormat
                      output format: org.apache.hadoop.hive.ql.io.HiveIgnoreKeyTextOutputFormat
                      serde: org.apache.hadoop.hive.serde2.lazy.LazySimpleSerDe

  Stage: Stage-0
    Fetch Operator
      limit: -1
      Processor Tree:
        ListSink

PREHOOK: query: SELECT s2.key, count(distinct s2.value) as cnt FROM src s1 join src s2 on (s1.key = s2.key) GROUP BY s2.key ORDER BY cnt,s2.key
PREHOOK: type: QUERY
PREHOOK: Input: default@src
#### A masked pattern was here ####
POSTHOOK: query: SELECT s2.key, count(distinct s2.value) as cnt FROM src s1 join src s2 on (s1.key = s2.key) GROUP BY s2.key ORDER BY cnt,s2.key
POSTHOOK: type: QUERY
POSTHOOK: Input: default@src
#### A masked pattern was here ####
0	1
<<<<<<< HEAD
=======
PREHOOK: query: -- same query with broadcast join
EXPLAIN SELECT s2.key, count(distinct s2.value) as cnt FROM src s1 join src s2 on (s1.key = s2.key) GROUP BY s2.key ORDER BY cnt
PREHOOK: type: QUERY
POSTHOOK: query: -- same query with broadcast join
EXPLAIN SELECT s2.key, count(distinct s2.value) as cnt FROM src s1 join src s2 on (s1.key = s2.key) GROUP BY s2.key ORDER BY cnt
POSTHOOK: type: QUERY
STAGE DEPENDENCIES:
  Stage-1 is a root stage
  Stage-0 depends on stages: Stage-1

STAGE PLANS:
  Stage: Stage-1
    Tez
      Edges:
        Map 1 <- Map 4 (BROADCAST_EDGE)
        Reducer 2 <- Map 1 (SIMPLE_EDGE)
        Reducer 3 <- Reducer 2 (SIMPLE_EDGE)
#### A masked pattern was here ####
      Vertices:
        Map 1 
            Map Operator Tree:
                TableScan
                  alias: s1
                  Statistics: Num rows: 500 Data size: 5312 Basic stats: COMPLETE Column stats: NONE
                  Filter Operator
                    predicate: key is not null (type: boolean)
                    Statistics: Num rows: 250 Data size: 2656 Basic stats: COMPLETE Column stats: NONE
                    Select Operator
                      expressions: key (type: string), value (type: string)
                      outputColumnNames: _col0, _col1
                      Statistics: Num rows: 250 Data size: 2656 Basic stats: COMPLETE Column stats: NONE
                      Map Join Operator
                        condition map:
                             Inner Join 0 to 1
                        keys:
                          0 _col0 (type: string)
                          1 _col0 (type: string)
                        outputColumnNames: _col0, _col1
                        input vertices:
                          1 Map 4
                        Statistics: Num rows: 275 Data size: 2921 Basic stats: COMPLETE Column stats: NONE
                        HybridGraceHashJoin: true
                        Group By Operator
                          keys: _col0 (type: string), _col1 (type: string)
                          mode: hash
                          outputColumnNames: _col0, _col1
                          Statistics: Num rows: 275 Data size: 2921 Basic stats: COMPLETE Column stats: NONE
                          Reduce Output Operator
                            key expressions: _col0 (type: string), _col1 (type: string)
                            sort order: ++
                            Map-reduce partition columns: _col0 (type: string)
                            Statistics: Num rows: 275 Data size: 2921 Basic stats: COMPLETE Column stats: NONE
        Map 4 
            Map Operator Tree:
                TableScan
                  alias: s1
                  Statistics: Num rows: 500 Data size: 5312 Basic stats: COMPLETE Column stats: NONE
                  Filter Operator
                    predicate: key is not null (type: boolean)
                    Statistics: Num rows: 250 Data size: 2656 Basic stats: COMPLETE Column stats: NONE
                    Select Operator
                      expressions: key (type: string)
                      outputColumnNames: _col0
                      Statistics: Num rows: 250 Data size: 2656 Basic stats: COMPLETE Column stats: NONE
                      Reduce Output Operator
                        key expressions: _col0 (type: string)
                        sort order: +
                        Map-reduce partition columns: _col0 (type: string)
                        Statistics: Num rows: 250 Data size: 2656 Basic stats: COMPLETE Column stats: NONE
        Reducer 2 
            Reduce Operator Tree:
              Group By Operator
                keys: KEY._col0 (type: string), KEY._col1 (type: string)
                mode: mergepartial
                outputColumnNames: _col0, _col1
                Statistics: Num rows: 137 Data size: 1455 Basic stats: COMPLETE Column stats: NONE
                Group By Operator
                  aggregations: count(_col1)
                  keys: _col0 (type: string)
                  mode: complete
                  outputColumnNames: _col0, _col1
                  Statistics: Num rows: 68 Data size: 722 Basic stats: COMPLETE Column stats: NONE
                  Reduce Output Operator
                    key expressions: _col1 (type: bigint)
                    sort order: +
                    Statistics: Num rows: 68 Data size: 722 Basic stats: COMPLETE Column stats: NONE
                    value expressions: _col0 (type: string)
        Reducer 3 
            Reduce Operator Tree:
              Select Operator
                expressions: VALUE._col0 (type: string), KEY.reducesinkkey0 (type: bigint)
                outputColumnNames: _col0, _col1
                Statistics: Num rows: 68 Data size: 722 Basic stats: COMPLETE Column stats: NONE
                File Output Operator
                  compressed: false
                  Statistics: Num rows: 68 Data size: 722 Basic stats: COMPLETE Column stats: NONE
                  table:
                      input format: org.apache.hadoop.mapred.TextInputFormat
                      output format: org.apache.hadoop.hive.ql.io.HiveIgnoreKeyTextOutputFormat
                      serde: org.apache.hadoop.hive.serde2.lazy.LazySimpleSerDe

  Stage: Stage-0
    Fetch Operator
      limit: -1
      Processor Tree:
        ListSink

PREHOOK: query: SELECT s2.key, count(distinct s2.value) as cnt FROM src s1 join src s2 on (s1.key = s2.key) GROUP BY s2.key ORDER BY cnt
PREHOOK: type: QUERY
PREHOOK: Input: default@src
#### A masked pattern was here ####
POSTHOOK: query: SELECT s2.key, count(distinct s2.value) as cnt FROM src s1 join src s2 on (s1.key = s2.key) GROUP BY s2.key ORDER BY cnt
POSTHOOK: type: QUERY
POSTHOOK: Input: default@src
#### A masked pattern was here ####
98	1
97	1
96	1
95	1
92	1
90	1
9	1
87	1
86	1
85	1
84	1
83	1
82	1
80	1
8	1
78	1
77	1
76	1
74	1
72	1
70	1
69	1
67	1
66	1
65	1
64	1
58	1
57	1
54	1
53	1
51	1
5	1
498	1
497	1
496	1
495	1
494	1
493	1
492	1
491	1
490	1
489	1
487	1
485	1
484	1
483	1
482	1
481	1
480	1
479	1
478	1
477	1
475	1
472	1
470	1
47	1
469	1
468	1
467	1
466	1
463	1
462	1
460	1
459	1
458	1
457	1
455	1
454	1
453	1
452	1
449	1
448	1
446	1
444	1
443	1
44	1
439	1
438	1
437	1
436	1
435	1
432	1
431	1
430	1
43	1
429	1
427	1
424	1
421	1
42	1
419	1
418	1
417	1
414	1
413	1
411	1
41	1
409	1
407	1
406	1
404	1
403	1
402	1
401	1
400	1
4	1
399	1
397	1
396	1
395	1
394	1
393	1
392	1
389	1
386	1
384	1
382	1
379	1
378	1
377	1
375	1
374	1
373	1
37	1
369	1
368	1
367	1
366	1
365	1
364	1
362	1
360	1
356	1
353	1
351	1
35	1
348	1
345	1
344	1
342	1
341	1
34	1
339	1
338	1
336	1
335	1
333	1
332	1
331	1
33	1
327	1
325	1
323	1
322	1
321	1
318	1
317	1
316	1
315	1
311	1
310	1
309	1
308	1
307	1
306	1
305	1
302	1
30	1
298	1
296	1
292	1
291	1
289	1
288	1
287	1
286	1
285	1
284	1
283	1
282	1
281	1
280	1
28	1
278	1
277	1
275	1
274	1
273	1
272	1
27	1
266	1
265	1
263	1
262	1
260	1
26	1
258	1
257	1
256	1
255	1
252	1
249	1
248	1
247	1
244	1
242	1
241	1
24	1
239	1
238	1
237	1
235	1
233	1
230	1
229	1
228	1
226	1
224	1
223	1
222	1
221	1
219	1
218	1
217	1
216	1
214	1
213	1
209	1
208	1
207	1
205	1
203	1
202	1
201	1
200	1
20	1
2	1
199	1
197	1
196	1
195	1
194	1
193	1
192	1
191	1
190	1
19	1
189	1
187	1
186	1
183	1
181	1
180	1
18	1
179	1
178	1
177	1
176	1
175	1
174	1
172	1
170	1
17	1
169	1
168	1
167	1
166	1
165	1
164	1
163	1
162	1
160	1
158	1
157	1
156	1
155	1
153	1
152	1
150	1
15	1
149	1
146	1
145	1
143	1
138	1
137	1
136	1
134	1
133	1
131	1
129	1
128	1
126	1
125	1
120	1
12	1
119	1
118	1
116	1
114	1
113	1
111	1
11	1
105	1
104	1
103	1
100	1
>>>>>>> 433714fa
10	1
100	1
103	1
104	1
105	1
11	1
111	1
113	1
114	1
116	1
118	1
119	1
12	1
120	1
125	1
126	1
128	1
129	1
131	1
133	1
134	1
136	1
137	1
138	1
143	1
145	1
146	1
149	1
15	1
150	1
152	1
153	1
155	1
156	1
157	1
158	1
160	1
162	1
163	1
164	1
165	1
166	1
167	1
168	1
169	1
17	1
170	1
172	1
174	1
175	1
176	1
177	1
178	1
179	1
18	1
180	1
181	1
183	1
186	1
187	1
189	1
19	1
190	1
191	1
192	1
193	1
194	1
195	1
196	1
197	1
199	1
2	1
20	1
200	1
201	1
202	1
203	1
205	1
207	1
208	1
209	1
213	1
214	1
216	1
217	1
218	1
219	1
221	1
222	1
223	1
224	1
226	1
228	1
229	1
230	1
233	1
235	1
237	1
238	1
239	1
24	1
241	1
242	1
244	1
247	1
248	1
249	1
252	1
255	1
256	1
257	1
258	1
26	1
260	1
262	1
263	1
265	1
266	1
27	1
272	1
273	1
274	1
275	1
277	1
278	1
28	1
280	1
281	1
282	1
283	1
284	1
285	1
286	1
287	1
288	1
289	1
291	1
292	1
296	1
298	1
30	1
302	1
305	1
306	1
307	1
308	1
309	1
310	1
311	1
315	1
316	1
317	1
318	1
321	1
322	1
323	1
325	1
327	1
33	1
331	1
332	1
333	1
335	1
336	1
338	1
339	1
34	1
341	1
342	1
344	1
345	1
348	1
35	1
351	1
353	1
356	1
360	1
362	1
364	1
365	1
366	1
367	1
368	1
369	1
37	1
373	1
374	1
375	1
377	1
378	1
379	1
382	1
384	1
386	1
389	1
392	1
393	1
394	1
395	1
396	1
397	1
399	1
4	1
400	1
401	1
402	1
403	1
404	1
406	1
407	1
409	1
41	1
411	1
413	1
414	1
417	1
418	1
419	1
42	1
421	1
424	1
427	1
429	1
43	1
430	1
431	1
432	1
435	1
436	1
437	1
438	1
439	1
44	1
443	1
444	1
446	1
448	1
449	1
452	1
453	1
454	1
455	1
457	1
458	1
459	1
460	1
462	1
463	1
466	1
467	1
468	1
469	1
47	1
470	1
472	1
475	1
477	1
478	1
479	1
480	1
481	1
482	1
483	1
484	1
485	1
487	1
489	1
490	1
491	1
492	1
493	1
494	1
495	1
496	1
497	1
498	1
5	1
51	1
53	1
54	1
57	1
58	1
64	1
65	1
66	1
67	1
69	1
70	1
72	1
74	1
76	1
77	1
78	1
8	1
80	1
82	1
83	1
84	1
85	1
86	1
87	1
9	1
90	1
92	1
95	1
96	1
97	1
98	1
PREHOOK: query: -- same query with broadcast join
EXPLAIN SELECT s2.key, count(distinct s2.value) as cnt FROM src s1 join src s2 on (s1.key = s2.key) GROUP BY s2.key ORDER BY cnt,s2.key
PREHOOK: type: QUERY
POSTHOOK: query: -- same query with broadcast join
EXPLAIN SELECT s2.key, count(distinct s2.value) as cnt FROM src s1 join src s2 on (s1.key = s2.key) GROUP BY s2.key ORDER BY cnt,s2.key
POSTHOOK: type: QUERY
STAGE DEPENDENCIES:
  Stage-1 is a root stage
  Stage-0 depends on stages: Stage-1

STAGE PLANS:
  Stage: Stage-1
    Tez
      Edges:
        Map 1 <- Map 4 (BROADCAST_EDGE)
        Reducer 2 <- Map 1 (SIMPLE_EDGE)
        Reducer 3 <- Reducer 2 (SIMPLE_EDGE)
#### A masked pattern was here ####
      Vertices:
        Map 1 
            Map Operator Tree:
                TableScan
                  alias: s1
                  Statistics: Num rows: 500 Data size: 5312 Basic stats: COMPLETE Column stats: NONE
                  Filter Operator
                    predicate: key is not null (type: boolean)
                    Statistics: Num rows: 250 Data size: 2656 Basic stats: COMPLETE Column stats: NONE
                    Select Operator
                      expressions: key (type: string), value (type: string)
                      outputColumnNames: _col0, _col1
                      Statistics: Num rows: 250 Data size: 2656 Basic stats: COMPLETE Column stats: NONE
                      Map Join Operator
                        condition map:
                             Inner Join 0 to 1
                        keys:
                          0 _col0 (type: string)
                          1 _col0 (type: string)
                        outputColumnNames: _col0, _col1
                        input vertices:
                          1 Map 4
                        Statistics: Num rows: 275 Data size: 2921 Basic stats: COMPLETE Column stats: NONE
                        HybridGraceHashJoin: true
                        Group By Operator
                          aggregations: count(DISTINCT _col1)
                          keys: _col0 (type: string), _col1 (type: string)
                          mode: hash
                          outputColumnNames: _col0, _col1, _col2
                          Statistics: Num rows: 275 Data size: 2921 Basic stats: COMPLETE Column stats: NONE
                          Reduce Output Operator
                            key expressions: _col0 (type: string), _col1 (type: string)
                            sort order: ++
                            Map-reduce partition columns: _col0 (type: string)
                            Statistics: Num rows: 275 Data size: 2921 Basic stats: COMPLETE Column stats: NONE
        Map 4 
            Map Operator Tree:
                TableScan
                  alias: s1
                  Statistics: Num rows: 500 Data size: 5312 Basic stats: COMPLETE Column stats: NONE
                  Filter Operator
                    predicate: key is not null (type: boolean)
                    Statistics: Num rows: 250 Data size: 2656 Basic stats: COMPLETE Column stats: NONE
                    Select Operator
                      expressions: key (type: string)
                      outputColumnNames: _col0
                      Statistics: Num rows: 250 Data size: 2656 Basic stats: COMPLETE Column stats: NONE
                      Reduce Output Operator
                        key expressions: _col0 (type: string)
                        sort order: +
                        Map-reduce partition columns: _col0 (type: string)
                        Statistics: Num rows: 250 Data size: 2656 Basic stats: COMPLETE Column stats: NONE
        Reducer 2 
            Reduce Operator Tree:
              Group By Operator
                aggregations: count(DISTINCT KEY._col1:0._col0)
                keys: KEY._col0 (type: string)
                mode: mergepartial
                outputColumnNames: _col0, _col1
                Statistics: Num rows: 137 Data size: 1455 Basic stats: COMPLETE Column stats: NONE
                Reduce Output Operator
                  key expressions: _col1 (type: bigint), _col0 (type: string)
                  sort order: ++
                  Statistics: Num rows: 137 Data size: 1455 Basic stats: COMPLETE Column stats: NONE
        Reducer 3 
            Reduce Operator Tree:
              Select Operator
                expressions: KEY.reducesinkkey1 (type: string), KEY.reducesinkkey0 (type: bigint)
                outputColumnNames: _col0, _col1
                Statistics: Num rows: 137 Data size: 1455 Basic stats: COMPLETE Column stats: NONE
                File Output Operator
                  compressed: false
                  Statistics: Num rows: 137 Data size: 1455 Basic stats: COMPLETE Column stats: NONE
                  table:
                      input format: org.apache.hadoop.mapred.TextInputFormat
                      output format: org.apache.hadoop.hive.ql.io.HiveIgnoreKeyTextOutputFormat
                      serde: org.apache.hadoop.hive.serde2.lazy.LazySimpleSerDe

  Stage: Stage-0
    Fetch Operator
      limit: -1
      Processor Tree:
        ListSink

PREHOOK: query: SELECT s2.key, count(distinct s2.value) as cnt FROM src s1 join src s2 on (s1.key = s2.key) GROUP BY s2.key ORDER BY cnt,s2.key
PREHOOK: type: QUERY
PREHOOK: Input: default@src
#### A masked pattern was here ####
POSTHOOK: query: SELECT s2.key, count(distinct s2.value) as cnt FROM src s1 join src s2 on (s1.key = s2.key) GROUP BY s2.key ORDER BY cnt,s2.key
POSTHOOK: type: QUERY
POSTHOOK: Input: default@src
#### A masked pattern was here ####
0	1
10	1
100	1
103	1
104	1
105	1
11	1
111	1
113	1
114	1
116	1
118	1
119	1
12	1
120	1
125	1
126	1
128	1
129	1
131	1
133	1
134	1
136	1
137	1
138	1
143	1
145	1
146	1
149	1
15	1
150	1
152	1
153	1
155	1
156	1
157	1
158	1
160	1
162	1
163	1
164	1
165	1
166	1
167	1
168	1
169	1
17	1
170	1
172	1
174	1
175	1
176	1
177	1
178	1
179	1
18	1
180	1
181	1
183	1
186	1
187	1
189	1
19	1
190	1
191	1
192	1
193	1
194	1
195	1
196	1
197	1
199	1
2	1
20	1
200	1
201	1
202	1
203	1
205	1
207	1
208	1
209	1
213	1
214	1
216	1
217	1
218	1
219	1
221	1
222	1
223	1
224	1
226	1
228	1
229	1
230	1
233	1
235	1
237	1
238	1
239	1
24	1
241	1
242	1
244	1
247	1
248	1
249	1
252	1
255	1
256	1
257	1
258	1
26	1
260	1
262	1
263	1
265	1
266	1
27	1
272	1
273	1
274	1
275	1
277	1
278	1
28	1
280	1
281	1
282	1
283	1
284	1
285	1
286	1
287	1
288	1
289	1
291	1
292	1
296	1
298	1
30	1
302	1
305	1
306	1
307	1
308	1
309	1
310	1
311	1
315	1
316	1
317	1
318	1
321	1
322	1
323	1
325	1
327	1
33	1
331	1
332	1
333	1
335	1
336	1
338	1
339	1
34	1
341	1
342	1
344	1
345	1
348	1
35	1
351	1
353	1
356	1
360	1
362	1
364	1
365	1
366	1
367	1
368	1
369	1
37	1
373	1
374	1
375	1
377	1
378	1
379	1
382	1
384	1
386	1
389	1
392	1
393	1
394	1
395	1
396	1
397	1
399	1
4	1
400	1
401	1
402	1
403	1
404	1
406	1
407	1
409	1
41	1
411	1
413	1
414	1
417	1
418	1
419	1
42	1
421	1
424	1
427	1
429	1
43	1
430	1
431	1
432	1
435	1
436	1
437	1
438	1
439	1
44	1
443	1
444	1
446	1
448	1
449	1
452	1
453	1
454	1
455	1
457	1
458	1
459	1
460	1
462	1
463	1
466	1
467	1
468	1
469	1
47	1
470	1
472	1
475	1
477	1
478	1
479	1
480	1
481	1
482	1
483	1
484	1
485	1
487	1
489	1
490	1
491	1
492	1
493	1
494	1
495	1
496	1
497	1
498	1
5	1
51	1
53	1
54	1
57	1
58	1
64	1
65	1
66	1
67	1
69	1
70	1
72	1
74	1
76	1
77	1
78	1
8	1
80	1
82	1
83	1
84	1
85	1
86	1
87	1
9	1
90	1
92	1
95	1
96	1
97	1
98	1
PREHOOK: query: -- query with multiple branches in the task dag
EXPLAIN
SELECT * 
FROM
  (SELECT key, count(value) as cnt 
  FROM src GROUP BY key ORDER BY cnt) s1
  JOIN
  (SELECT key, count(value) as cnt 
  FROM src GROUP BY key ORDER BY cnt) s2
  JOIN
  (SELECT key, count(value) as cnt 
  FROM src GROUP BY key ORDER BY cnt) s3
  ON (s1.key = s2.key and s1.key = s3.key)
WHERE
  s1.cnt > 1
ORDER BY s1.key
PREHOOK: type: QUERY
POSTHOOK: query: -- query with multiple branches in the task dag
EXPLAIN
SELECT * 
FROM
  (SELECT key, count(value) as cnt 
  FROM src GROUP BY key ORDER BY cnt) s1
  JOIN
  (SELECT key, count(value) as cnt 
  FROM src GROUP BY key ORDER BY cnt) s2
  JOIN
  (SELECT key, count(value) as cnt 
  FROM src GROUP BY key ORDER BY cnt) s3
  ON (s1.key = s2.key and s1.key = s3.key)
WHERE
  s1.cnt > 1
ORDER BY s1.key
POSTHOOK: type: QUERY
STAGE DEPENDENCIES:
  Stage-1 is a root stage
  Stage-0 depends on stages: Stage-1

STAGE PLANS:
  Stage: Stage-1
    Tez
      Edges:
        Reducer 10 <- Map 9 (SIMPLE_EDGE)
        Reducer 11 <- Reducer 10 (SIMPLE_EDGE)
        Reducer 2 <- Map 1 (SIMPLE_EDGE)
        Reducer 3 <- Reducer 2 (SIMPLE_EDGE)
        Reducer 4 <- Reducer 11 (SIMPLE_EDGE), Reducer 3 (SIMPLE_EDGE), Reducer 8 (SIMPLE_EDGE)
        Reducer 5 <- Reducer 4 (SIMPLE_EDGE)
        Reducer 7 <- Map 6 (SIMPLE_EDGE)
        Reducer 8 <- Reducer 7 (SIMPLE_EDGE)
#### A masked pattern was here ####
      Vertices:
        Map 1 
            Map Operator Tree:
                TableScan
                  alias: src
                  Statistics: Num rows: 500 Data size: 5312 Basic stats: COMPLETE Column stats: NONE
                  Filter Operator
                    predicate: key is not null (type: boolean)
                    Statistics: Num rows: 250 Data size: 2656 Basic stats: COMPLETE Column stats: NONE
                    Select Operator
                      expressions: key (type: string), value (type: string)
                      outputColumnNames: _col0, _col1
                      Statistics: Num rows: 250 Data size: 2656 Basic stats: COMPLETE Column stats: NONE
                      Group By Operator
                        aggregations: count(_col1)
                        keys: _col0 (type: string)
                        mode: hash
                        outputColumnNames: _col0, _col1
                        Statistics: Num rows: 250 Data size: 2656 Basic stats: COMPLETE Column stats: NONE
                        Reduce Output Operator
                          key expressions: _col0 (type: string)
                          sort order: +
                          Map-reduce partition columns: _col0 (type: string)
                          Statistics: Num rows: 250 Data size: 2656 Basic stats: COMPLETE Column stats: NONE
                          value expressions: _col1 (type: bigint)
        Map 6 
            Map Operator Tree:
                TableScan
                  alias: src
                  Statistics: Num rows: 500 Data size: 5312 Basic stats: COMPLETE Column stats: NONE
                  Filter Operator
                    predicate: key is not null (type: boolean)
                    Statistics: Num rows: 250 Data size: 2656 Basic stats: COMPLETE Column stats: NONE
                    Select Operator
                      expressions: key (type: string), value (type: string)
                      outputColumnNames: _col0, _col1
                      Statistics: Num rows: 250 Data size: 2656 Basic stats: COMPLETE Column stats: NONE
                      Group By Operator
                        aggregations: count(_col1)
                        keys: _col0 (type: string)
                        mode: hash
                        outputColumnNames: _col0, _col1
                        Statistics: Num rows: 250 Data size: 2656 Basic stats: COMPLETE Column stats: NONE
                        Reduce Output Operator
                          key expressions: _col0 (type: string)
                          sort order: +
                          Map-reduce partition columns: _col0 (type: string)
                          Statistics: Num rows: 250 Data size: 2656 Basic stats: COMPLETE Column stats: NONE
                          value expressions: _col1 (type: bigint)
        Map 9 
            Map Operator Tree:
                TableScan
                  alias: src
                  Statistics: Num rows: 500 Data size: 5312 Basic stats: COMPLETE Column stats: NONE
                  Filter Operator
                    predicate: key is not null (type: boolean)
                    Statistics: Num rows: 250 Data size: 2656 Basic stats: COMPLETE Column stats: NONE
                    Select Operator
                      expressions: key (type: string), value (type: string)
                      outputColumnNames: _col0, _col1
                      Statistics: Num rows: 250 Data size: 2656 Basic stats: COMPLETE Column stats: NONE
                      Group By Operator
                        aggregations: count(_col1)
                        keys: _col0 (type: string)
                        mode: hash
                        outputColumnNames: _col0, _col1
                        Statistics: Num rows: 250 Data size: 2656 Basic stats: COMPLETE Column stats: NONE
                        Reduce Output Operator
                          key expressions: _col0 (type: string)
                          sort order: +
                          Map-reduce partition columns: _col0 (type: string)
                          Statistics: Num rows: 250 Data size: 2656 Basic stats: COMPLETE Column stats: NONE
                          value expressions: _col1 (type: bigint)
        Reducer 10 
            Reduce Operator Tree:
              Group By Operator
                aggregations: count(VALUE._col0)
                keys: KEY._col0 (type: string)
                mode: mergepartial
                outputColumnNames: _col0, _col1
                Statistics: Num rows: 125 Data size: 1328 Basic stats: COMPLETE Column stats: NONE
                Reduce Output Operator
                  key expressions: _col1 (type: bigint)
                  sort order: +
                  Statistics: Num rows: 125 Data size: 1328 Basic stats: COMPLETE Column stats: NONE
                  value expressions: _col0 (type: string)
        Reducer 11 
            Reduce Operator Tree:
              Select Operator
                expressions: VALUE._col0 (type: string), KEY.reducesinkkey0 (type: bigint)
                outputColumnNames: _col0, _col1
                Statistics: Num rows: 125 Data size: 1328 Basic stats: COMPLETE Column stats: NONE
                Reduce Output Operator
                  key expressions: _col0 (type: string)
                  sort order: +
                  Map-reduce partition columns: _col0 (type: string)
                  Statistics: Num rows: 125 Data size: 1328 Basic stats: COMPLETE Column stats: NONE
                  value expressions: _col1 (type: bigint)
        Reducer 2 
            Reduce Operator Tree:
              Group By Operator
                aggregations: count(VALUE._col0)
                keys: KEY._col0 (type: string)
                mode: mergepartial
                outputColumnNames: _col0, _col1
                Statistics: Num rows: 125 Data size: 1328 Basic stats: COMPLETE Column stats: NONE
                Reduce Output Operator
                  key expressions: _col1 (type: bigint)
                  sort order: +
                  Statistics: Num rows: 125 Data size: 1328 Basic stats: COMPLETE Column stats: NONE
                  value expressions: _col0 (type: string)
        Reducer 3 
            Reduce Operator Tree:
              Select Operator
                expressions: VALUE._col0 (type: string), KEY.reducesinkkey0 (type: bigint)
                outputColumnNames: _col0, _col1
                Statistics: Num rows: 125 Data size: 1328 Basic stats: COMPLETE Column stats: NONE
                Reduce Output Operator
                  key expressions: _col0 (type: string)
                  sort order: +
                  Map-reduce partition columns: _col0 (type: string)
                  Statistics: Num rows: 125 Data size: 1328 Basic stats: COMPLETE Column stats: NONE
                  value expressions: _col1 (type: bigint)
        Reducer 4 
            Reduce Operator Tree:
              Merge Join Operator
                condition map:
                     Inner Join 0 to 1
                     Inner Join 0 to 2
                keys:
                  0 _col0 (type: string)
                  1 _col0 (type: string)
                  2 _col0 (type: string)
                outputColumnNames: _col0, _col1, _col3, _col4, _col5
                Statistics: Num rows: 275 Data size: 2921 Basic stats: COMPLETE Column stats: NONE
                Select Operator
                  expressions: _col0 (type: string), _col3 (type: bigint), _col1 (type: bigint), _col4 (type: string), _col5 (type: bigint)
                  outputColumnNames: _col0, _col1, _col3, _col4, _col5
                  Statistics: Num rows: 275 Data size: 2921 Basic stats: COMPLETE Column stats: NONE
                  Reduce Output Operator
                    key expressions: _col0 (type: string)
                    sort order: +
                    Statistics: Num rows: 275 Data size: 2921 Basic stats: COMPLETE Column stats: NONE
                    value expressions: _col1 (type: bigint), _col3 (type: bigint), _col4 (type: string), _col5 (type: bigint)
        Reducer 5 
            Reduce Operator Tree:
              Select Operator
                expressions: KEY.reducesinkkey0 (type: string), VALUE._col0 (type: bigint), KEY.reducesinkkey0 (type: string), VALUE._col1 (type: bigint), VALUE._col2 (type: string), VALUE._col3 (type: bigint)
                outputColumnNames: _col0, _col1, _col2, _col3, _col4, _col5
                Statistics: Num rows: 275 Data size: 2921 Basic stats: COMPLETE Column stats: NONE
                File Output Operator
                  compressed: false
                  Statistics: Num rows: 275 Data size: 2921 Basic stats: COMPLETE Column stats: NONE
                  table:
                      input format: org.apache.hadoop.mapred.TextInputFormat
                      output format: org.apache.hadoop.hive.ql.io.HiveIgnoreKeyTextOutputFormat
                      serde: org.apache.hadoop.hive.serde2.lazy.LazySimpleSerDe
        Reducer 7 
            Reduce Operator Tree:
              Group By Operator
                aggregations: count(VALUE._col0)
                keys: KEY._col0 (type: string)
                mode: mergepartial
                outputColumnNames: _col0, _col1
                Statistics: Num rows: 125 Data size: 1328 Basic stats: COMPLETE Column stats: NONE
                Filter Operator
                  predicate: (_col1 > 1) (type: boolean)
                  Statistics: Num rows: 41 Data size: 435 Basic stats: COMPLETE Column stats: NONE
                  Reduce Output Operator
                    key expressions: _col1 (type: bigint)
                    sort order: +
                    Statistics: Num rows: 41 Data size: 435 Basic stats: COMPLETE Column stats: NONE
                    value expressions: _col0 (type: string)
        Reducer 8 
            Reduce Operator Tree:
              Select Operator
                expressions: VALUE._col0 (type: string), KEY.reducesinkkey0 (type: bigint)
                outputColumnNames: _col0, _col1
                Statistics: Num rows: 41 Data size: 435 Basic stats: COMPLETE Column stats: NONE
                Reduce Output Operator
                  key expressions: _col0 (type: string)
                  sort order: +
                  Map-reduce partition columns: _col0 (type: string)
                  Statistics: Num rows: 41 Data size: 435 Basic stats: COMPLETE Column stats: NONE
                  value expressions: _col1 (type: bigint)

  Stage: Stage-0
    Fetch Operator
      limit: -1
      Processor Tree:
        ListSink

PREHOOK: query: SELECT * 
FROM
  (SELECT key, count(value) as cnt 
  FROM src GROUP BY key ORDER BY cnt) s1
  JOIN
  (SELECT key, count(value) as cnt 
  FROM src GROUP BY key ORDER BY cnt) s2
  JOIN
  (SELECT key, count(value) as cnt 
  FROM src GROUP BY key ORDER BY cnt) s3
  ON (s1.key = s2.key and s1.key = s3.key)
WHERE
  s1.cnt > 1
ORDER BY s1.key
PREHOOK: type: QUERY
PREHOOK: Input: default@src
#### A masked pattern was here ####
POSTHOOK: query: SELECT * 
FROM
  (SELECT key, count(value) as cnt 
  FROM src GROUP BY key ORDER BY cnt) s1
  JOIN
  (SELECT key, count(value) as cnt 
  FROM src GROUP BY key ORDER BY cnt) s2
  JOIN
  (SELECT key, count(value) as cnt 
  FROM src GROUP BY key ORDER BY cnt) s3
  ON (s1.key = s2.key and s1.key = s3.key)
WHERE
  s1.cnt > 1
ORDER BY s1.key
POSTHOOK: type: QUERY
POSTHOOK: Input: default@src
#### A masked pattern was here ####
0	3	0	3	0	3
100	2	100	2	100	2
103	2	103	2	103	2
104	2	104	2	104	2
113	2	113	2	113	2
118	2	118	2	118	2
119	3	119	3	119	3
12	2	12	2	12	2
120	2	120	2	120	2
125	2	125	2	125	2
128	3	128	3	128	3
129	2	129	2	129	2
134	2	134	2	134	2
137	2	137	2	137	2
138	4	138	4	138	4
146	2	146	2	146	2
149	2	149	2	149	2
15	2	15	2	15	2
152	2	152	2	152	2
164	2	164	2	164	2
165	2	165	2	165	2
167	3	167	3	167	3
169	4	169	4	169	4
172	2	172	2	172	2
174	2	174	2	174	2
175	2	175	2	175	2
176	2	176	2	176	2
179	2	179	2	179	2
18	2	18	2	18	2
187	3	187	3	187	3
191	2	191	2	191	2
193	3	193	3	193	3
195	2	195	2	195	2
197	2	197	2	197	2
199	3	199	3	199	3
200	2	200	2	200	2
203	2	203	2	203	2
205	2	205	2	205	2
207	2	207	2	207	2
208	3	208	3	208	3
209	2	209	2	209	2
213	2	213	2	213	2
216	2	216	2	216	2
217	2	217	2	217	2
219	2	219	2	219	2
221	2	221	2	221	2
223	2	223	2	223	2
224	2	224	2	224	2
229	2	229	2	229	2
230	5	230	5	230	5
233	2	233	2	233	2
237	2	237	2	237	2
238	2	238	2	238	2
239	2	239	2	239	2
24	2	24	2	24	2
242	2	242	2	242	2
255	2	255	2	255	2
256	2	256	2	256	2
26	2	26	2	26	2
265	2	265	2	265	2
272	2	272	2	272	2
273	3	273	3	273	3
277	4	277	4	277	4
278	2	278	2	278	2
280	2	280	2	280	2
281	2	281	2	281	2
282	2	282	2	282	2
288	2	288	2	288	2
298	3	298	3	298	3
307	2	307	2	307	2
309	2	309	2	309	2
311	3	311	3	311	3
316	3	316	3	316	3
317	2	317	2	317	2
318	3	318	3	318	3
321	2	321	2	321	2
322	2	322	2	322	2
325	2	325	2	325	2
327	3	327	3	327	3
331	2	331	2	331	2
333	2	333	2	333	2
342	2	342	2	342	2
344	2	344	2	344	2
348	5	348	5	348	5
35	3	35	3	35	3
353	2	353	2	353	2
367	2	367	2	367	2
369	3	369	3	369	3
37	2	37	2	37	2
382	2	382	2	382	2
384	3	384	3	384	3
395	2	395	2	395	2
396	3	396	3	396	3
397	2	397	2	397	2
399	2	399	2	399	2
401	5	401	5	401	5
403	3	403	3	403	3
404	2	404	2	404	2
406	4	406	4	406	4
409	3	409	3	409	3
413	2	413	2	413	2
414	2	414	2	414	2
417	3	417	3	417	3
42	2	42	2	42	2
424	2	424	2	424	2
429	2	429	2	429	2
430	3	430	3	430	3
431	3	431	3	431	3
438	3	438	3	438	3
439	2	439	2	439	2
454	3	454	3	454	3
458	2	458	2	458	2
459	2	459	2	459	2
462	2	462	2	462	2
463	2	463	2	463	2
466	3	466	3	466	3
468	4	468	4	468	4
469	5	469	5	469	5
478	2	478	2	478	2
480	3	480	3	480	3
489	4	489	4	489	4
492	2	492	2	492	2
498	3	498	3	498	3
5	3	5	3	5	3
51	2	51	2	51	2
58	2	58	2	58	2
67	2	67	2	67	2
70	3	70	3	70	3
72	2	72	2	72	2
76	2	76	2	76	2
83	2	83	2	83	2
84	2	84	2	84	2
90	3	90	3	90	3
95	2	95	2	95	2
97	2	97	2	97	2
98	2	98	2	98	2
PREHOOK: query: -- query with broadcast join in the reduce stage
EXPLAIN
SELECT *
FROM
  (SELECT key, count(value) as cnt FROM src GROUP BY key) s1
  JOIN src ON (s1.key = src.key) order by s1.key
PREHOOK: type: QUERY
POSTHOOK: query: -- query with broadcast join in the reduce stage
EXPLAIN
SELECT *
FROM
  (SELECT key, count(value) as cnt FROM src GROUP BY key) s1
  JOIN src ON (s1.key = src.key) order by s1.key
POSTHOOK: type: QUERY
STAGE DEPENDENCIES:
  Stage-1 is a root stage
  Stage-0 depends on stages: Stage-1

STAGE PLANS:
  Stage: Stage-1
    Tez
      Edges:
        Map 1 <- Reducer 4 (BROADCAST_EDGE)
        Reducer 2 <- Map 1 (SIMPLE_EDGE)
        Reducer 4 <- Map 3 (SIMPLE_EDGE)
#### A masked pattern was here ####
      Vertices:
        Map 1 
            Map Operator Tree:
                TableScan
                  alias: src
                  Statistics: Num rows: 500 Data size: 5312 Basic stats: COMPLETE Column stats: NONE
                  Filter Operator
                    predicate: key is not null (type: boolean)
                    Statistics: Num rows: 250 Data size: 2656 Basic stats: COMPLETE Column stats: NONE
                    Select Operator
                      expressions: key (type: string), value (type: string)
                      outputColumnNames: _col0, _col1
                      Statistics: Num rows: 250 Data size: 2656 Basic stats: COMPLETE Column stats: NONE
                      Map Join Operator
                        condition map:
                             Inner Join 0 to 1
                        keys:
                          0 _col0 (type: string)
                          1 _col0 (type: string)
                        outputColumnNames: _col0, _col1, _col3
                        input vertices:
                          1 Reducer 4
                        Statistics: Num rows: 275 Data size: 2921 Basic stats: COMPLETE Column stats: NONE
                        HybridGraceHashJoin: true
                        Select Operator
                          expressions: _col0 (type: string), _col3 (type: bigint), _col1 (type: string)
                          outputColumnNames: _col0, _col1, _col3
                          Statistics: Num rows: 275 Data size: 2921 Basic stats: COMPLETE Column stats: NONE
                          Reduce Output Operator
                            key expressions: _col0 (type: string)
                            sort order: +
                            Statistics: Num rows: 275 Data size: 2921 Basic stats: COMPLETE Column stats: NONE
                            value expressions: _col1 (type: bigint), _col3 (type: string)
        Map 3 
            Map Operator Tree:
                TableScan
                  alias: src
                  Statistics: Num rows: 500 Data size: 5312 Basic stats: COMPLETE Column stats: NONE
                  Filter Operator
                    predicate: key is not null (type: boolean)
                    Statistics: Num rows: 250 Data size: 2656 Basic stats: COMPLETE Column stats: NONE
                    Select Operator
                      expressions: key (type: string), value (type: string)
                      outputColumnNames: _col0, _col1
                      Statistics: Num rows: 250 Data size: 2656 Basic stats: COMPLETE Column stats: NONE
                      Group By Operator
                        aggregations: count(_col1)
                        keys: _col0 (type: string)
                        mode: hash
                        outputColumnNames: _col0, _col1
                        Statistics: Num rows: 250 Data size: 2656 Basic stats: COMPLETE Column stats: NONE
                        Reduce Output Operator
                          key expressions: _col0 (type: string)
                          sort order: +
                          Map-reduce partition columns: _col0 (type: string)
                          Statistics: Num rows: 250 Data size: 2656 Basic stats: COMPLETE Column stats: NONE
                          value expressions: _col1 (type: bigint)
        Reducer 2 
            Reduce Operator Tree:
              Select Operator
                expressions: KEY.reducesinkkey0 (type: string), VALUE._col0 (type: bigint), KEY.reducesinkkey0 (type: string), VALUE._col1 (type: string)
                outputColumnNames: _col0, _col1, _col2, _col3
                Statistics: Num rows: 275 Data size: 2921 Basic stats: COMPLETE Column stats: NONE
                File Output Operator
                  compressed: false
                  Statistics: Num rows: 275 Data size: 2921 Basic stats: COMPLETE Column stats: NONE
                  table:
                      input format: org.apache.hadoop.mapred.TextInputFormat
                      output format: org.apache.hadoop.hive.ql.io.HiveIgnoreKeyTextOutputFormat
                      serde: org.apache.hadoop.hive.serde2.lazy.LazySimpleSerDe
        Reducer 4 
            Reduce Operator Tree:
              Group By Operator
                aggregations: count(VALUE._col0)
                keys: KEY._col0 (type: string)
                mode: mergepartial
                outputColumnNames: _col0, _col1
                Statistics: Num rows: 125 Data size: 1328 Basic stats: COMPLETE Column stats: NONE
                Reduce Output Operator
                  key expressions: _col0 (type: string)
                  sort order: +
                  Map-reduce partition columns: _col0 (type: string)
                  Statistics: Num rows: 125 Data size: 1328 Basic stats: COMPLETE Column stats: NONE
                  value expressions: _col1 (type: bigint)

  Stage: Stage-0
    Fetch Operator
      limit: -1
      Processor Tree:
        ListSink

PREHOOK: query: SELECT *
FROM
  (SELECT key, count(value) as cnt FROM src GROUP BY key) s1
  JOIN src ON (s1.key = src.key) order by s1.key
PREHOOK: type: QUERY
PREHOOK: Input: default@src
#### A masked pattern was here ####
POSTHOOK: query: SELECT *
FROM
  (SELECT key, count(value) as cnt FROM src GROUP BY key) s1
  JOIN src ON (s1.key = src.key) order by s1.key
POSTHOOK: type: QUERY
POSTHOOK: Input: default@src
#### A masked pattern was here ####
0	3	0	val_0
0	3	0	val_0
0	3	0	val_0
10	1	10	val_10
100	2	100	val_100
100	2	100	val_100
103	2	103	val_103
103	2	103	val_103
104	2	104	val_104
104	2	104	val_104
105	1	105	val_105
11	1	11	val_11
111	1	111	val_111
113	2	113	val_113
113	2	113	val_113
114	1	114	val_114
116	1	116	val_116
118	2	118	val_118
118	2	118	val_118
119	3	119	val_119
119	3	119	val_119
119	3	119	val_119
12	2	12	val_12
12	2	12	val_12
120	2	120	val_120
120	2	120	val_120
125	2	125	val_125
125	2	125	val_125
126	1	126	val_126
128	3	128	val_128
128	3	128	val_128
128	3	128	val_128
129	2	129	val_129
129	2	129	val_129
131	1	131	val_131
133	1	133	val_133
134	2	134	val_134
134	2	134	val_134
136	1	136	val_136
137	2	137	val_137
137	2	137	val_137
138	4	138	val_138
138	4	138	val_138
138	4	138	val_138
138	4	138	val_138
143	1	143	val_143
145	1	145	val_145
146	2	146	val_146
146	2	146	val_146
149	2	149	val_149
149	2	149	val_149
15	2	15	val_15
15	2	15	val_15
150	1	150	val_150
152	2	152	val_152
152	2	152	val_152
153	1	153	val_153
155	1	155	val_155
156	1	156	val_156
157	1	157	val_157
158	1	158	val_158
160	1	160	val_160
162	1	162	val_162
163	1	163	val_163
164	2	164	val_164
164	2	164	val_164
165	2	165	val_165
165	2	165	val_165
166	1	166	val_166
167	3	167	val_167
167	3	167	val_167
167	3	167	val_167
168	1	168	val_168
169	4	169	val_169
169	4	169	val_169
169	4	169	val_169
169	4	169	val_169
17	1	17	val_17
170	1	170	val_170
172	2	172	val_172
172	2	172	val_172
174	2	174	val_174
174	2	174	val_174
175	2	175	val_175
175	2	175	val_175
176	2	176	val_176
176	2	176	val_176
177	1	177	val_177
178	1	178	val_178
179	2	179	val_179
179	2	179	val_179
18	2	18	val_18
18	2	18	val_18
180	1	180	val_180
181	1	181	val_181
183	1	183	val_183
186	1	186	val_186
187	3	187	val_187
187	3	187	val_187
187	3	187	val_187
189	1	189	val_189
19	1	19	val_19
190	1	190	val_190
191	2	191	val_191
191	2	191	val_191
192	1	192	val_192
193	3	193	val_193
193	3	193	val_193
193	3	193	val_193
194	1	194	val_194
195	2	195	val_195
195	2	195	val_195
196	1	196	val_196
197	2	197	val_197
197	2	197	val_197
199	3	199	val_199
199	3	199	val_199
199	3	199	val_199
2	1	2	val_2
20	1	20	val_20
200	2	200	val_200
200	2	200	val_200
201	1	201	val_201
202	1	202	val_202
203	2	203	val_203
203	2	203	val_203
205	2	205	val_205
205	2	205	val_205
207	2	207	val_207
207	2	207	val_207
208	3	208	val_208
208	3	208	val_208
208	3	208	val_208
209	2	209	val_209
209	2	209	val_209
213	2	213	val_213
213	2	213	val_213
214	1	214	val_214
216	2	216	val_216
216	2	216	val_216
217	2	217	val_217
217	2	217	val_217
218	1	218	val_218
219	2	219	val_219
219	2	219	val_219
221	2	221	val_221
221	2	221	val_221
222	1	222	val_222
223	2	223	val_223
223	2	223	val_223
224	2	224	val_224
224	2	224	val_224
226	1	226	val_226
228	1	228	val_228
229	2	229	val_229
229	2	229	val_229
230	5	230	val_230
230	5	230	val_230
230	5	230	val_230
230	5	230	val_230
230	5	230	val_230
233	2	233	val_233
233	2	233	val_233
235	1	235	val_235
237	2	237	val_237
237	2	237	val_237
238	2	238	val_238
238	2	238	val_238
239	2	239	val_239
239	2	239	val_239
24	2	24	val_24
24	2	24	val_24
241	1	241	val_241
242	2	242	val_242
242	2	242	val_242
244	1	244	val_244
247	1	247	val_247
248	1	248	val_248
249	1	249	val_249
252	1	252	val_252
255	2	255	val_255
255	2	255	val_255
256	2	256	val_256
256	2	256	val_256
257	1	257	val_257
258	1	258	val_258
26	2	26	val_26
26	2	26	val_26
260	1	260	val_260
262	1	262	val_262
263	1	263	val_263
265	2	265	val_265
265	2	265	val_265
266	1	266	val_266
27	1	27	val_27
272	2	272	val_272
272	2	272	val_272
273	3	273	val_273
273	3	273	val_273
273	3	273	val_273
274	1	274	val_274
275	1	275	val_275
277	4	277	val_277
277	4	277	val_277
277	4	277	val_277
277	4	277	val_277
278	2	278	val_278
278	2	278	val_278
28	1	28	val_28
280	2	280	val_280
280	2	280	val_280
281	2	281	val_281
281	2	281	val_281
282	2	282	val_282
282	2	282	val_282
283	1	283	val_283
284	1	284	val_284
285	1	285	val_285
286	1	286	val_286
287	1	287	val_287
288	2	288	val_288
288	2	288	val_288
289	1	289	val_289
291	1	291	val_291
292	1	292	val_292
296	1	296	val_296
298	3	298	val_298
298	3	298	val_298
298	3	298	val_298
30	1	30	val_30
302	1	302	val_302
305	1	305	val_305
306	1	306	val_306
307	2	307	val_307
307	2	307	val_307
308	1	308	val_308
309	2	309	val_309
309	2	309	val_309
310	1	310	val_310
311	3	311	val_311
311	3	311	val_311
311	3	311	val_311
315	1	315	val_315
316	3	316	val_316
316	3	316	val_316
316	3	316	val_316
317	2	317	val_317
317	2	317	val_317
318	3	318	val_318
318	3	318	val_318
318	3	318	val_318
321	2	321	val_321
321	2	321	val_321
322	2	322	val_322
322	2	322	val_322
323	1	323	val_323
325	2	325	val_325
325	2	325	val_325
327	3	327	val_327
327	3	327	val_327
327	3	327	val_327
33	1	33	val_33
331	2	331	val_331
331	2	331	val_331
332	1	332	val_332
333	2	333	val_333
333	2	333	val_333
335	1	335	val_335
336	1	336	val_336
338	1	338	val_338
339	1	339	val_339
34	1	34	val_34
341	1	341	val_341
342	2	342	val_342
342	2	342	val_342
344	2	344	val_344
344	2	344	val_344
345	1	345	val_345
348	5	348	val_348
348	5	348	val_348
348	5	348	val_348
348	5	348	val_348
348	5	348	val_348
35	3	35	val_35
35	3	35	val_35
35	3	35	val_35
351	1	351	val_351
353	2	353	val_353
353	2	353	val_353
356	1	356	val_356
360	1	360	val_360
362	1	362	val_362
364	1	364	val_364
365	1	365	val_365
366	1	366	val_366
367	2	367	val_367
367	2	367	val_367
368	1	368	val_368
369	3	369	val_369
369	3	369	val_369
369	3	369	val_369
37	2	37	val_37
37	2	37	val_37
373	1	373	val_373
374	1	374	val_374
375	1	375	val_375
377	1	377	val_377
378	1	378	val_378
379	1	379	val_379
382	2	382	val_382
382	2	382	val_382
384	3	384	val_384
384	3	384	val_384
384	3	384	val_384
386	1	386	val_386
389	1	389	val_389
392	1	392	val_392
393	1	393	val_393
394	1	394	val_394
395	2	395	val_395
395	2	395	val_395
396	3	396	val_396
396	3	396	val_396
396	3	396	val_396
397	2	397	val_397
397	2	397	val_397
399	2	399	val_399
399	2	399	val_399
4	1	4	val_4
400	1	400	val_400
401	5	401	val_401
401	5	401	val_401
401	5	401	val_401
401	5	401	val_401
401	5	401	val_401
402	1	402	val_402
403	3	403	val_403
403	3	403	val_403
403	3	403	val_403
404	2	404	val_404
404	2	404	val_404
406	4	406	val_406
406	4	406	val_406
406	4	406	val_406
406	4	406	val_406
407	1	407	val_407
409	3	409	val_409
409	3	409	val_409
409	3	409	val_409
41	1	41	val_41
411	1	411	val_411
413	2	413	val_413
413	2	413	val_413
414	2	414	val_414
414	2	414	val_414
417	3	417	val_417
417	3	417	val_417
417	3	417	val_417
418	1	418	val_418
419	1	419	val_419
42	2	42	val_42
42	2	42	val_42
421	1	421	val_421
424	2	424	val_424
424	2	424	val_424
427	1	427	val_427
429	2	429	val_429
429	2	429	val_429
43	1	43	val_43
430	3	430	val_430
430	3	430	val_430
430	3	430	val_430
431	3	431	val_431
431	3	431	val_431
431	3	431	val_431
432	1	432	val_432
435	1	435	val_435
436	1	436	val_436
437	1	437	val_437
438	3	438	val_438
438	3	438	val_438
438	3	438	val_438
439	2	439	val_439
439	2	439	val_439
44	1	44	val_44
443	1	443	val_443
444	1	444	val_444
446	1	446	val_446
448	1	448	val_448
449	1	449	val_449
452	1	452	val_452
453	1	453	val_453
454	3	454	val_454
454	3	454	val_454
454	3	454	val_454
455	1	455	val_455
457	1	457	val_457
458	2	458	val_458
458	2	458	val_458
459	2	459	val_459
459	2	459	val_459
460	1	460	val_460
462	2	462	val_462
462	2	462	val_462
463	2	463	val_463
463	2	463	val_463
466	3	466	val_466
466	3	466	val_466
466	3	466	val_466
467	1	467	val_467
468	4	468	val_468
468	4	468	val_468
468	4	468	val_468
468	4	468	val_468
469	5	469	val_469
469	5	469	val_469
469	5	469	val_469
469	5	469	val_469
469	5	469	val_469
47	1	47	val_47
470	1	470	val_470
472	1	472	val_472
475	1	475	val_475
477	1	477	val_477
478	2	478	val_478
478	2	478	val_478
479	1	479	val_479
480	3	480	val_480
480	3	480	val_480
480	3	480	val_480
481	1	481	val_481
482	1	482	val_482
483	1	483	val_483
484	1	484	val_484
485	1	485	val_485
487	1	487	val_487
489	4	489	val_489
489	4	489	val_489
489	4	489	val_489
489	4	489	val_489
490	1	490	val_490
491	1	491	val_491
492	2	492	val_492
492	2	492	val_492
493	1	493	val_493
494	1	494	val_494
495	1	495	val_495
496	1	496	val_496
497	1	497	val_497
498	3	498	val_498
498	3	498	val_498
498	3	498	val_498
5	3	5	val_5
5	3	5	val_5
5	3	5	val_5
51	2	51	val_51
51	2	51	val_51
53	1	53	val_53
54	1	54	val_54
57	1	57	val_57
58	2	58	val_58
58	2	58	val_58
64	1	64	val_64
65	1	65	val_65
66	1	66	val_66
67	2	67	val_67
67	2	67	val_67
69	1	69	val_69
70	3	70	val_70
70	3	70	val_70
70	3	70	val_70
72	2	72	val_72
72	2	72	val_72
74	1	74	val_74
76	2	76	val_76
76	2	76	val_76
77	1	77	val_77
78	1	78	val_78
8	1	8	val_8
80	1	80	val_80
82	1	82	val_82
83	2	83	val_83
83	2	83	val_83
84	2	84	val_84
84	2	84	val_84
85	1	85	val_85
86	1	86	val_86
87	1	87	val_87
9	1	9	val_9
90	3	90	val_90
90	3	90	val_90
90	3	90	val_90
92	1	92	val_92
95	2	95	val_95
95	2	95	val_95
96	1	96	val_96
97	2	97	val_97
97	2	97	val_97
98	2	98	val_98
98	2	98	val_98<|MERGE_RESOLUTION|>--- conflicted
+++ resolved
@@ -467,12 +467,6 @@
                 mode: mergepartial
                 outputColumnNames: _col0, _col1
                 Statistics: Num rows: 137 Data size: 1455 Basic stats: COMPLETE Column stats: NONE
-<<<<<<< HEAD
-                Reduce Output Operator
-                  key expressions: _col1 (type: bigint), _col0 (type: string)
-                  sort order: ++
-                  Statistics: Num rows: 137 Data size: 1455 Basic stats: COMPLETE Column stats: NONE
-=======
                 Group By Operator
                   aggregations: count(_col1)
                   keys: _col0 (type: string)
@@ -480,11 +474,9 @@
                   outputColumnNames: _col0, _col1
                   Statistics: Num rows: 68 Data size: 722 Basic stats: COMPLETE Column stats: NONE
                   Reduce Output Operator
-                    key expressions: _col1 (type: bigint)
-                    sort order: +
+                    key expressions: _col1 (type: bigint), _col0 (type: string)
+                    sort order: ++
                     Statistics: Num rows: 68 Data size: 722 Basic stats: COMPLETE Column stats: NONE
-                    value expressions: _col0 (type: string)
->>>>>>> 433714fa
         Reducer 4 
             Reduce Operator Tree:
               Select Operator
@@ -514,431 +506,6 @@
 POSTHOOK: Input: default@src
 #### A masked pattern was here ####
 0	1
-<<<<<<< HEAD
-=======
-PREHOOK: query: -- same query with broadcast join
-EXPLAIN SELECT s2.key, count(distinct s2.value) as cnt FROM src s1 join src s2 on (s1.key = s2.key) GROUP BY s2.key ORDER BY cnt
-PREHOOK: type: QUERY
-POSTHOOK: query: -- same query with broadcast join
-EXPLAIN SELECT s2.key, count(distinct s2.value) as cnt FROM src s1 join src s2 on (s1.key = s2.key) GROUP BY s2.key ORDER BY cnt
-POSTHOOK: type: QUERY
-STAGE DEPENDENCIES:
-  Stage-1 is a root stage
-  Stage-0 depends on stages: Stage-1
-
-STAGE PLANS:
-  Stage: Stage-1
-    Tez
-      Edges:
-        Map 1 <- Map 4 (BROADCAST_EDGE)
-        Reducer 2 <- Map 1 (SIMPLE_EDGE)
-        Reducer 3 <- Reducer 2 (SIMPLE_EDGE)
-#### A masked pattern was here ####
-      Vertices:
-        Map 1 
-            Map Operator Tree:
-                TableScan
-                  alias: s1
-                  Statistics: Num rows: 500 Data size: 5312 Basic stats: COMPLETE Column stats: NONE
-                  Filter Operator
-                    predicate: key is not null (type: boolean)
-                    Statistics: Num rows: 250 Data size: 2656 Basic stats: COMPLETE Column stats: NONE
-                    Select Operator
-                      expressions: key (type: string), value (type: string)
-                      outputColumnNames: _col0, _col1
-                      Statistics: Num rows: 250 Data size: 2656 Basic stats: COMPLETE Column stats: NONE
-                      Map Join Operator
-                        condition map:
-                             Inner Join 0 to 1
-                        keys:
-                          0 _col0 (type: string)
-                          1 _col0 (type: string)
-                        outputColumnNames: _col0, _col1
-                        input vertices:
-                          1 Map 4
-                        Statistics: Num rows: 275 Data size: 2921 Basic stats: COMPLETE Column stats: NONE
-                        HybridGraceHashJoin: true
-                        Group By Operator
-                          keys: _col0 (type: string), _col1 (type: string)
-                          mode: hash
-                          outputColumnNames: _col0, _col1
-                          Statistics: Num rows: 275 Data size: 2921 Basic stats: COMPLETE Column stats: NONE
-                          Reduce Output Operator
-                            key expressions: _col0 (type: string), _col1 (type: string)
-                            sort order: ++
-                            Map-reduce partition columns: _col0 (type: string)
-                            Statistics: Num rows: 275 Data size: 2921 Basic stats: COMPLETE Column stats: NONE
-        Map 4 
-            Map Operator Tree:
-                TableScan
-                  alias: s1
-                  Statistics: Num rows: 500 Data size: 5312 Basic stats: COMPLETE Column stats: NONE
-                  Filter Operator
-                    predicate: key is not null (type: boolean)
-                    Statistics: Num rows: 250 Data size: 2656 Basic stats: COMPLETE Column stats: NONE
-                    Select Operator
-                      expressions: key (type: string)
-                      outputColumnNames: _col0
-                      Statistics: Num rows: 250 Data size: 2656 Basic stats: COMPLETE Column stats: NONE
-                      Reduce Output Operator
-                        key expressions: _col0 (type: string)
-                        sort order: +
-                        Map-reduce partition columns: _col0 (type: string)
-                        Statistics: Num rows: 250 Data size: 2656 Basic stats: COMPLETE Column stats: NONE
-        Reducer 2 
-            Reduce Operator Tree:
-              Group By Operator
-                keys: KEY._col0 (type: string), KEY._col1 (type: string)
-                mode: mergepartial
-                outputColumnNames: _col0, _col1
-                Statistics: Num rows: 137 Data size: 1455 Basic stats: COMPLETE Column stats: NONE
-                Group By Operator
-                  aggregations: count(_col1)
-                  keys: _col0 (type: string)
-                  mode: complete
-                  outputColumnNames: _col0, _col1
-                  Statistics: Num rows: 68 Data size: 722 Basic stats: COMPLETE Column stats: NONE
-                  Reduce Output Operator
-                    key expressions: _col1 (type: bigint)
-                    sort order: +
-                    Statistics: Num rows: 68 Data size: 722 Basic stats: COMPLETE Column stats: NONE
-                    value expressions: _col0 (type: string)
-        Reducer 3 
-            Reduce Operator Tree:
-              Select Operator
-                expressions: VALUE._col0 (type: string), KEY.reducesinkkey0 (type: bigint)
-                outputColumnNames: _col0, _col1
-                Statistics: Num rows: 68 Data size: 722 Basic stats: COMPLETE Column stats: NONE
-                File Output Operator
-                  compressed: false
-                  Statistics: Num rows: 68 Data size: 722 Basic stats: COMPLETE Column stats: NONE
-                  table:
-                      input format: org.apache.hadoop.mapred.TextInputFormat
-                      output format: org.apache.hadoop.hive.ql.io.HiveIgnoreKeyTextOutputFormat
-                      serde: org.apache.hadoop.hive.serde2.lazy.LazySimpleSerDe
-
-  Stage: Stage-0
-    Fetch Operator
-      limit: -1
-      Processor Tree:
-        ListSink
-
-PREHOOK: query: SELECT s2.key, count(distinct s2.value) as cnt FROM src s1 join src s2 on (s1.key = s2.key) GROUP BY s2.key ORDER BY cnt
-PREHOOK: type: QUERY
-PREHOOK: Input: default@src
-#### A masked pattern was here ####
-POSTHOOK: query: SELECT s2.key, count(distinct s2.value) as cnt FROM src s1 join src s2 on (s1.key = s2.key) GROUP BY s2.key ORDER BY cnt
-POSTHOOK: type: QUERY
-POSTHOOK: Input: default@src
-#### A masked pattern was here ####
-98	1
-97	1
-96	1
-95	1
-92	1
-90	1
-9	1
-87	1
-86	1
-85	1
-84	1
-83	1
-82	1
-80	1
-8	1
-78	1
-77	1
-76	1
-74	1
-72	1
-70	1
-69	1
-67	1
-66	1
-65	1
-64	1
-58	1
-57	1
-54	1
-53	1
-51	1
-5	1
-498	1
-497	1
-496	1
-495	1
-494	1
-493	1
-492	1
-491	1
-490	1
-489	1
-487	1
-485	1
-484	1
-483	1
-482	1
-481	1
-480	1
-479	1
-478	1
-477	1
-475	1
-472	1
-470	1
-47	1
-469	1
-468	1
-467	1
-466	1
-463	1
-462	1
-460	1
-459	1
-458	1
-457	1
-455	1
-454	1
-453	1
-452	1
-449	1
-448	1
-446	1
-444	1
-443	1
-44	1
-439	1
-438	1
-437	1
-436	1
-435	1
-432	1
-431	1
-430	1
-43	1
-429	1
-427	1
-424	1
-421	1
-42	1
-419	1
-418	1
-417	1
-414	1
-413	1
-411	1
-41	1
-409	1
-407	1
-406	1
-404	1
-403	1
-402	1
-401	1
-400	1
-4	1
-399	1
-397	1
-396	1
-395	1
-394	1
-393	1
-392	1
-389	1
-386	1
-384	1
-382	1
-379	1
-378	1
-377	1
-375	1
-374	1
-373	1
-37	1
-369	1
-368	1
-367	1
-366	1
-365	1
-364	1
-362	1
-360	1
-356	1
-353	1
-351	1
-35	1
-348	1
-345	1
-344	1
-342	1
-341	1
-34	1
-339	1
-338	1
-336	1
-335	1
-333	1
-332	1
-331	1
-33	1
-327	1
-325	1
-323	1
-322	1
-321	1
-318	1
-317	1
-316	1
-315	1
-311	1
-310	1
-309	1
-308	1
-307	1
-306	1
-305	1
-302	1
-30	1
-298	1
-296	1
-292	1
-291	1
-289	1
-288	1
-287	1
-286	1
-285	1
-284	1
-283	1
-282	1
-281	1
-280	1
-28	1
-278	1
-277	1
-275	1
-274	1
-273	1
-272	1
-27	1
-266	1
-265	1
-263	1
-262	1
-260	1
-26	1
-258	1
-257	1
-256	1
-255	1
-252	1
-249	1
-248	1
-247	1
-244	1
-242	1
-241	1
-24	1
-239	1
-238	1
-237	1
-235	1
-233	1
-230	1
-229	1
-228	1
-226	1
-224	1
-223	1
-222	1
-221	1
-219	1
-218	1
-217	1
-216	1
-214	1
-213	1
-209	1
-208	1
-207	1
-205	1
-203	1
-202	1
-201	1
-200	1
-20	1
-2	1
-199	1
-197	1
-196	1
-195	1
-194	1
-193	1
-192	1
-191	1
-190	1
-19	1
-189	1
-187	1
-186	1
-183	1
-181	1
-180	1
-18	1
-179	1
-178	1
-177	1
-176	1
-175	1
-174	1
-172	1
-170	1
-17	1
-169	1
-168	1
-167	1
-166	1
-165	1
-164	1
-163	1
-162	1
-160	1
-158	1
-157	1
-156	1
-155	1
-153	1
-152	1
-150	1
-15	1
-149	1
-146	1
-145	1
-143	1
-138	1
-137	1
-136	1
-134	1
-133	1
-131	1
-129	1
-128	1
-126	1
-125	1
-120	1
-12	1
-119	1
-118	1
-116	1
-114	1
-113	1
-111	1
-11	1
-105	1
-104	1
-103	1
-100	1
->>>>>>> 433714fa
 10	1
 100	1
 103	1
@@ -1290,10 +857,9 @@
                         Statistics: Num rows: 275 Data size: 2921 Basic stats: COMPLETE Column stats: NONE
                         HybridGraceHashJoin: true
                         Group By Operator
-                          aggregations: count(DISTINCT _col1)
                           keys: _col0 (type: string), _col1 (type: string)
                           mode: hash
-                          outputColumnNames: _col0, _col1, _col2
+                          outputColumnNames: _col0, _col1
                           Statistics: Num rows: 275 Data size: 2921 Basic stats: COMPLETE Column stats: NONE
                           Reduce Output Operator
                             key expressions: _col0 (type: string), _col1 (type: string)
@@ -1320,24 +886,29 @@
         Reducer 2 
             Reduce Operator Tree:
               Group By Operator
-                aggregations: count(DISTINCT KEY._col1:0._col0)
-                keys: KEY._col0 (type: string)
+                keys: KEY._col0 (type: string), KEY._col1 (type: string)
                 mode: mergepartial
                 outputColumnNames: _col0, _col1
                 Statistics: Num rows: 137 Data size: 1455 Basic stats: COMPLETE Column stats: NONE
-                Reduce Output Operator
-                  key expressions: _col1 (type: bigint), _col0 (type: string)
-                  sort order: ++
-                  Statistics: Num rows: 137 Data size: 1455 Basic stats: COMPLETE Column stats: NONE
+                Group By Operator
+                  aggregations: count(_col1)
+                  keys: _col0 (type: string)
+                  mode: complete
+                  outputColumnNames: _col0, _col1
+                  Statistics: Num rows: 68 Data size: 722 Basic stats: COMPLETE Column stats: NONE
+                  Reduce Output Operator
+                    key expressions: _col1 (type: bigint), _col0 (type: string)
+                    sort order: ++
+                    Statistics: Num rows: 68 Data size: 722 Basic stats: COMPLETE Column stats: NONE
         Reducer 3 
             Reduce Operator Tree:
               Select Operator
                 expressions: KEY.reducesinkkey1 (type: string), KEY.reducesinkkey0 (type: bigint)
                 outputColumnNames: _col0, _col1
-                Statistics: Num rows: 137 Data size: 1455 Basic stats: COMPLETE Column stats: NONE
+                Statistics: Num rows: 68 Data size: 722 Basic stats: COMPLETE Column stats: NONE
                 File Output Operator
                   compressed: false
-                  Statistics: Num rows: 137 Data size: 1455 Basic stats: COMPLETE Column stats: NONE
+                  Statistics: Num rows: 68 Data size: 722 Basic stats: COMPLETE Column stats: NONE
                   table:
                       input format: org.apache.hadoop.mapred.TextInputFormat
                       output format: org.apache.hadoop.hive.ql.io.HiveIgnoreKeyTextOutputFormat
