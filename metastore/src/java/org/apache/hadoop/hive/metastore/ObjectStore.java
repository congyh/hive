--- conflicted
+++ resolved
@@ -1575,24 +1575,15 @@
         tableType = TableType.MANAGED_TABLE.toString();
       }
     }
-<<<<<<< HEAD
-    Table t = new Table(mtbl.getTableName(), mtbl.getDatabase().getName(), mtbl
+    final Table t = new Table(mtbl.getTableName(), mtbl.getDatabase().getName(), mtbl
         .getOwner(), mtbl.getCreateTime(), mtbl.getLastAccessTime(), mtbl
         .getRetention(), convertToStorageDescriptor(mtbl.getSd()),
         convertToFieldSchemas(mtbl.getPartitionKeys()), convertMap(mtbl.getParameters()),
         mtbl.getViewOriginalText(), mtbl.getViewExpandedText(), tableType);
+    t.setRewriteEnabled(mtbl.isRewriteEnabled());
     t.setMmNextWriteId(mtbl.getMmNextWriteId());
     t.setMmWatermarkWriteId(mtbl.getMmWatermarkWriteId());
     return t;
-=======
-    final Table table = new Table(mtbl.getTableName(), mtbl.getDatabase().getName(), mtbl
-            .getOwner(), mtbl.getCreateTime(), mtbl.getLastAccessTime(), mtbl
-            .getRetention(), convertToStorageDescriptor(mtbl.getSd()),
-            convertToFieldSchemas(mtbl.getPartitionKeys()), convertMap(mtbl.getParameters()),
-            mtbl.getViewOriginalText(), mtbl.getViewExpandedText(), tableType);
-    table.setRewriteEnabled(mtbl.isRewriteEnabled());
-    return table;
->>>>>>> a67eb03c
   }
 
   private MTable convertToMTable(Table tbl) throws InvalidObjectException,
@@ -1629,14 +1620,9 @@
         convertToMStorageDescriptor(tbl.getSd()), tbl.getOwner(), tbl
         .getCreateTime(), tbl.getLastAccessTime(), tbl.getRetention(),
         convertToMFieldSchemas(tbl.getPartitionKeys()), tbl.getParameters(),
-<<<<<<< HEAD
-        tbl.getViewOriginalText(), tbl.getViewExpandedText(),
+        tbl.getViewOriginalText(), tbl.getViewExpandedText(), tbl.isRewriteEnabled(),
         tableType, tbl.isSetMmNextWriteId() ?  tbl.getMmNextWriteId() : 0,
             tbl.isSetMmWatermarkWriteId() ?  tbl.getMmWatermarkWriteId() : -1);
-=======
-        tbl.getViewOriginalText(), tbl.getViewExpandedText(), tbl.isRewriteEnabled(),
-        tableType);
->>>>>>> a67eb03c
   }
 
   private List<MFieldSchema> convertToMFieldSchemas(List<FieldSchema> keys) {
@@ -3401,12 +3387,9 @@
       oldt.setLastAccessTime(newt.getLastAccessTime());
       oldt.setViewOriginalText(newt.getViewOriginalText());
       oldt.setViewExpandedText(newt.getViewExpandedText());
-<<<<<<< HEAD
       oldt.setMmNextWriteId(newt.getMmNextWriteId());
       oldt.setMmWatermarkWriteId(newt.getMmWatermarkWriteId());
-=======
       oldt.setRewriteEnabled(newt.isRewriteEnabled());
->>>>>>> a67eb03c
 
       // commit the changes
       success = commitTransaction();
