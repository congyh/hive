/**
 * Licensed to the Apache Software Foundation (ASF) under one
 * or more contributor license agreements.  See the NOTICE file
 * distributed with this work for additional information
 * regarding copyright ownership.  The ASF licenses this file
 * to you under the Apache License, Version 2.0 (the
 * "License"); you may not use this file except in compliance
 * with the License.  You may obtain a copy of the License at
 *
 *     http://www.apache.org/licenses/LICENSE-2.0
 *
 * Unless required by applicable law or agreed to in writing, software
 * distributed under the License is distributed on an "AS IS" BASIS,
 * WITHOUT WARRANTIES OR CONDITIONS OF ANY KIND, either express or implied.
 * See the License for the specific language governing permissions and
 * limitations under the License.
 */

package org.apache.hadoop.hive.metastore;

import static org.apache.commons.lang.StringUtils.join;
import static org.apache.hadoop.hive.metastore.MetaStoreUtils.DEFAULT_DATABASE_COMMENT;
import static org.apache.hadoop.hive.metastore.MetaStoreUtils.DEFAULT_DATABASE_NAME;
import static org.apache.hadoop.hive.metastore.MetaStoreUtils.validateName;

import java.io.IOException;
import java.nio.ByteBuffer;
import java.security.PrivilegedExceptionAction;
import java.text.DateFormat;
import java.text.SimpleDateFormat;
import java.util.AbstractMap;
import java.util.ArrayList;
import java.util.Arrays;
import java.util.Collections;
import java.util.Formatter;
import java.util.HashMap;
import java.util.HashSet;
import java.util.Iterator;
import java.util.LinkedHashMap;
import java.util.LinkedList;
import java.util.List;
import java.util.Map;
import java.util.Properties;
import java.util.Set;
import java.util.Timer;
import java.util.concurrent.Callable;
import java.util.concurrent.ExecutionException;
import java.util.concurrent.ExecutorService;
import java.util.concurrent.Executors;
import java.util.concurrent.Future;
import java.util.concurrent.TimeUnit;
import java.util.concurrent.atomic.AtomicBoolean;
import java.util.concurrent.locks.Condition;
import java.util.concurrent.locks.Lock;
import java.util.concurrent.locks.ReentrantLock;
import java.util.regex.Pattern;

import javax.jdo.JDOException;

import com.google.common.collect.ImmutableList;
import com.google.common.collect.ImmutableListMultimap;
import com.google.common.collect.Lists;
import com.google.common.collect.Multimaps;
import org.apache.commons.cli.OptionBuilder;
import org.apache.hadoop.conf.Configuration;
import org.apache.hadoop.fs.FileStatus;
import org.apache.hadoop.fs.FileSystem;
import org.apache.hadoop.fs.Path;
import org.apache.hadoop.hive.common.FileUtils;
import org.apache.hadoop.hive.common.JvmPauseMonitor;
import org.apache.hadoop.hive.common.LogUtils;
import org.apache.hadoop.hive.common.LogUtils.LogInitializationException;
import org.apache.hadoop.hive.common.StatsSetupConst;
import org.apache.hadoop.hive.common.auth.HiveAuthUtils;
import org.apache.hadoop.hive.common.classification.InterfaceAudience;
import org.apache.hadoop.hive.common.classification.InterfaceStability;
import org.apache.hadoop.hive.common.cli.CommonCliOptions;
import org.apache.hadoop.hive.common.metrics.common.Metrics;
import org.apache.hadoop.hive.common.metrics.common.MetricsConstant;
import org.apache.hadoop.hive.common.metrics.common.MetricsFactory;
import org.apache.hadoop.hive.common.metrics.common.MetricsVariable;
import org.apache.hadoop.hive.conf.HiveConf;
import org.apache.hadoop.hive.conf.HiveConf.ConfVars;
import org.apache.hadoop.hive.io.HdfsUtils;
import org.apache.hadoop.hive.metastore.api.*;
import org.apache.hadoop.hive.metastore.events.AddIndexEvent;
import org.apache.hadoop.hive.metastore.events.AddPartitionEvent;
import org.apache.hadoop.hive.metastore.events.AlterIndexEvent;
import org.apache.hadoop.hive.metastore.events.AlterPartitionEvent;
import org.apache.hadoop.hive.metastore.events.AlterTableEvent;
import org.apache.hadoop.hive.metastore.events.ConfigChangeEvent;
import org.apache.hadoop.hive.metastore.events.CreateDatabaseEvent;
import org.apache.hadoop.hive.metastore.events.CreateFunctionEvent;
import org.apache.hadoop.hive.metastore.events.CreateTableEvent;
import org.apache.hadoop.hive.metastore.events.DropDatabaseEvent;
import org.apache.hadoop.hive.metastore.events.DropFunctionEvent;
import org.apache.hadoop.hive.metastore.events.DropIndexEvent;
import org.apache.hadoop.hive.metastore.events.DropPartitionEvent;
import org.apache.hadoop.hive.metastore.events.DropTableEvent;
import org.apache.hadoop.hive.metastore.events.EventCleanerTask;
import org.apache.hadoop.hive.metastore.events.InsertEvent;
import org.apache.hadoop.hive.metastore.events.LoadPartitionDoneEvent;
import org.apache.hadoop.hive.metastore.events.PreAddIndexEvent;
import org.apache.hadoop.hive.metastore.events.PreAddPartitionEvent;
import org.apache.hadoop.hive.metastore.events.PreAlterIndexEvent;
import org.apache.hadoop.hive.metastore.events.PreAlterPartitionEvent;
import org.apache.hadoop.hive.metastore.events.PreAlterTableEvent;
import org.apache.hadoop.hive.metastore.events.PreAuthorizationCallEvent;
import org.apache.hadoop.hive.metastore.events.PreCreateDatabaseEvent;
import org.apache.hadoop.hive.metastore.events.PreCreateTableEvent;
import org.apache.hadoop.hive.metastore.events.PreDropDatabaseEvent;
import org.apache.hadoop.hive.metastore.events.PreDropIndexEvent;
import org.apache.hadoop.hive.metastore.events.PreDropPartitionEvent;
import org.apache.hadoop.hive.metastore.events.PreDropTableEvent;
import org.apache.hadoop.hive.metastore.events.PreEventContext;
import org.apache.hadoop.hive.metastore.events.PreLoadPartitionDoneEvent;
import org.apache.hadoop.hive.metastore.events.PreReadDatabaseEvent;
import org.apache.hadoop.hive.metastore.events.PreReadTableEvent;
import org.apache.hadoop.hive.metastore.filemeta.OrcFileMetadataHandler;
import org.apache.hadoop.hive.metastore.messaging.EventMessage.EventType;
import org.apache.hadoop.hive.metastore.partition.spec.PartitionSpecProxy;
import org.apache.hadoop.hive.metastore.txn.TxnStore;
import org.apache.hadoop.hive.metastore.txn.TxnUtils;
import org.apache.hadoop.hive.serde2.Deserializer;
import org.apache.hadoop.hive.serde2.SerDeException;
import org.apache.hadoop.hive.shims.HadoopShims;
import org.apache.hadoop.hive.shims.ShimLoader;
import org.apache.hadoop.hive.shims.Utils;
import org.apache.hadoop.hive.thrift.HadoopThriftAuthBridge;
import org.apache.hadoop.hive.thrift.HadoopThriftAuthBridge.Server.ServerMode;
import org.apache.hadoop.hive.thrift.HiveDelegationTokenManager;
import org.apache.hadoop.hive.thrift.TUGIContainingTransport;
import org.apache.hadoop.security.UserGroupInformation;
import org.apache.hadoop.util.ReflectionUtils;
import org.apache.hadoop.util.StringUtils;
import org.apache.hive.common.util.HiveStringUtils;
import org.apache.hive.common.util.ShutdownHookManager;
import org.apache.thrift.TException;
import org.apache.thrift.TProcessor;
import org.apache.thrift.protocol.TBinaryProtocol;
import org.apache.thrift.protocol.TCompactProtocol;
import org.apache.thrift.protocol.TProtocol;
import org.apache.thrift.protocol.TProtocolFactory;
import org.apache.thrift.server.ServerContext;
import org.apache.thrift.server.TServer;
import org.apache.thrift.server.TServerEventHandler;
import org.apache.thrift.server.TThreadPoolServer;
import org.apache.thrift.transport.TFramedTransport;
import org.apache.thrift.transport.TServerSocket;
import org.apache.thrift.transport.TTransport;
import org.apache.thrift.transport.TTransportFactory;
import org.slf4j.Logger;
import org.slf4j.LoggerFactory;


import static org.apache.commons.lang.StringUtils.join;

import com.facebook.fb303.FacebookBase;
import com.facebook.fb303.fb_status;
import com.google.common.annotations.VisibleForTesting;
import com.google.common.base.Preconditions;
import com.google.common.base.Splitter;
import com.google.common.util.concurrent.ThreadFactoryBuilder;

/**
 * TODO:pc remove application logic to a separate interface.
 */
public class HiveMetaStore extends ThriftHiveMetastore {
  public static final Logger LOG = LoggerFactory.getLogger(HiveMetaStore.class);
  public static final String PARTITION_NUMBER_EXCEED_LIMIT_MSG =
      "Number of partitions scanned (=%d) on table '%s' exceeds limit (=%d). This is controlled on the metastore server by %s.";

  // boolean that tells if the HiveMetaStore (remote) server is being used.
  // Can be used to determine if the calls to metastore api (HMSHandler) are being made with
  // embedded metastore or a remote one
  private static boolean isMetaStoreRemote = false;

  // Used for testing to simulate method timeout.
  @VisibleForTesting
  static boolean TEST_TIMEOUT_ENABLED = false;
  @VisibleForTesting
  static long TEST_TIMEOUT_VALUE = -1;

  /** A fixed date format to be used for hive partition column values. */
  public static final ThreadLocal<DateFormat> PARTITION_DATE_FORMAT =
       new ThreadLocal<DateFormat>() {
    @Override
    protected DateFormat initialValue() {
      DateFormat val = new SimpleDateFormat("yyyy-MM-dd");
      val.setLenient(false); // Without this, 2020-20-20 becomes 2021-08-20.
      return val;
    };
  };

  public static final String ADMIN = "admin";
  public static final String PUBLIC = "public";
  /** MM write states. */
  public static final char MM_WRITE_OPEN = 'o', MM_WRITE_COMMITTED = 'c', MM_WRITE_ABORTED = 'a';

  private static HadoopThriftAuthBridge.Server saslServer;
  private static HiveDelegationTokenManager delegationTokenManager;
  private static boolean useSasl;

  public static final String NO_FILTER_STRING = "";
  public static final int UNLIMITED_MAX_PARTITIONS = -1;

  private static final class ChainedTTransportFactory extends TTransportFactory {
    private final TTransportFactory parentTransFactory;
    private final TTransportFactory childTransFactory;

    private ChainedTTransportFactory(
        TTransportFactory parentTransFactory,
        TTransportFactory childTransFactory) {
      this.parentTransFactory = parentTransFactory;
      this.childTransFactory = childTransFactory;
    }

    @Override
    public TTransport getTransport(TTransport trans) {
      return childTransFactory.getTransport(parentTransFactory.getTransport(trans));
    }
  }

  /**
   * An ugly interface because everything about this file is ugly. RawStore is threadlocal so this
   * thread-local disease propagates everywhere, and FileMetadataManager cannot just get a RawStore
   * or handlers to use; it will need to have this method to make thread-local handlers and a
   * thread-local RawStore.
   */
  public interface ThreadLocalRawStore {
    RawStore getMS() throws MetaException;
  }

  public static class HMSHandler extends FacebookBase implements IHMSHandler, ThreadLocalRawStore {
    public static final Logger LOG = HiveMetaStore.LOG;
    private final HiveConf hiveConf; // stores datastore (jpox) properties,
                                     // right now they come from jpox.properties

    private static String currentUrl;
    private FileMetadataManager fileMetadataManager;
    private PartitionExpressionProxy expressionProxy;

    //For Metrics
    private int initDatabaseCount, initTableCount, initPartCount;

    private Warehouse wh; // hdfs warehouse
    private static final ThreadLocal<RawStore> threadLocalMS =
        new ThreadLocal<RawStore>() {
          @Override
          protected RawStore initialValue() {
            return null;
          }
        };

    private static final ThreadLocal<TxnStore> threadLocalTxn = new ThreadLocal<TxnStore>() {
      @Override
      protected TxnStore initialValue() {
        return null;
      }
    };

    public static RawStore getRawStore() {
      return threadLocalMS.get();
    }

    public static void removeRawStore() {
      threadLocalMS.remove();
    }

    // Thread local configuration is needed as many threads could make changes
    // to the conf using the connection hook
    private static final ThreadLocal<Configuration> threadLocalConf =
        new ThreadLocal<Configuration>() {
          @Override
          protected Configuration initialValue() {
            return null;
          }
        };

    private static ExecutorService threadPool;

    public static final String AUDIT_FORMAT =
        "ugi=%s\t" + // ugi
            "ip=%s\t" + // remote IP
            "cmd=%s\t"; // command
    public static final Logger auditLog = LoggerFactory.getLogger(
        HiveMetaStore.class.getName() + ".audit");
    private static final ThreadLocal<Formatter> auditFormatter =
        new ThreadLocal<Formatter>() {
          @Override
          protected Formatter initialValue() {
            return new Formatter(new StringBuilder(AUDIT_FORMAT.length() * 4));
          }
        };

    private static final void logAuditEvent(String cmd) {
      if (cmd == null) {
        return;
      }

      UserGroupInformation ugi;
      try {
        ugi = Utils.getUGI();
      } catch (Exception ex) {
        throw new RuntimeException(ex);
      }
      final Formatter fmt = auditFormatter.get();
      ((StringBuilder) fmt.out()).setLength(0);

      String address = getIPAddress();
      if (address == null) {
        address = "unknown-ip-addr";
      }

      auditLog.info(fmt.format(AUDIT_FORMAT, ugi.getUserName(),
          address, cmd).toString());
    }

    private static String getIPAddress() {
      if (useSasl) {
        if (saslServer != null && saslServer.getRemoteAddress() != null) {
          return saslServer.getRemoteAddress().getHostAddress();
        }
      } else {
        // if kerberos is not enabled
        return getThreadLocalIpAddress();
      }
      return null;
    }

    private static int nextSerialNum = 0;
    private static ThreadLocal<Integer> threadLocalId = new ThreadLocal<Integer>() {
      @Override
      protected Integer initialValue() {
        return new Integer(nextSerialNum++);
      }
    };

    // This will only be set if the metastore is being accessed from a metastore Thrift server,
    // not if it is from the CLI. Also, only if the TTransport being used to connect is an
    // instance of TSocket. This is also not set when kerberos is used.
    private static ThreadLocal<String> threadLocalIpAddress = new ThreadLocal<String>() {
      @Override
      protected String initialValue() {
        return null;
      }
    };

    public static void setThreadLocalIpAddress(String ipAddress) {
      threadLocalIpAddress.set(ipAddress);
    }

    // This will return null if the metastore is not being accessed from a metastore Thrift server,
    // or if the TTransport being used to connect is not an instance of TSocket, or if kereberos
    // is used
    public static String getThreadLocalIpAddress() {
      return threadLocalIpAddress.get();
    }

    public static Integer get() {
      return threadLocalId.get();
    }

    public HMSHandler(String name) throws MetaException {
      this(name, new HiveConf(HMSHandler.class), true);
    }

    public HMSHandler(String name, HiveConf conf) throws MetaException {
      this(name, conf, true);
    }

    public HMSHandler(String name, HiveConf conf, boolean init) throws MetaException {
      super(name);
      hiveConf = conf;
      isInTest = HiveConf.getBoolVar(hiveConf, ConfVars.HIVE_IN_TEST);
      synchronized (HMSHandler.class) {
        if (threadPool == null) {
          int numThreads = HiveConf.getIntVar(conf,
              ConfVars.METASTORE_FS_HANDLER_THREADS_COUNT);
          threadPool = Executors.newFixedThreadPool(numThreads,
              new ThreadFactoryBuilder().setDaemon(true)
                  .setNameFormat("HMSHandler #%d").build());
        }
      }
      if (init) {
        init();
      }
    }

    public HiveConf getHiveConf() {
      return hiveConf;
    }

    private ClassLoader classLoader;
    private AlterHandler alterHandler;
    private List<MetaStorePreEventListener> preListeners;
    private List<MetaStoreEventListener> listeners;
    private List<MetaStoreEventListener> transactionalListeners;
    private List<MetaStoreEndFunctionListener> endFunctionListeners;
    private List<MetaStoreInitListener> initListeners;
    private Pattern partitionValidationPattern;
    private final boolean isInTest;

    {
      classLoader = Thread.currentThread().getContextClassLoader();
      if (classLoader == null) {
        classLoader = Configuration.class.getClassLoader();
      }
    }

    List<MetaStoreEventListener> getTransactionalListeners() {
      return transactionalListeners;
    }

    @Override
    public void init() throws MetaException {
      initListeners = MetaStoreUtils.getMetaStoreListeners(
          MetaStoreInitListener.class, hiveConf,
          hiveConf.getVar(HiveConf.ConfVars.METASTORE_INIT_HOOKS));
      for (MetaStoreInitListener singleInitListener: initListeners) {
          MetaStoreInitContext context = new MetaStoreInitContext();
          singleInitListener.onInit(context);
      }

      String alterHandlerName = hiveConf.get("hive.metastore.alter.impl",
          HiveAlterHandler.class.getName());
      alterHandler = (AlterHandler) ReflectionUtils.newInstance(MetaStoreUtils.getClass(
          alterHandlerName), hiveConf);
      wh = new Warehouse(hiveConf);

      synchronized (HMSHandler.class) {
        if (currentUrl == null || !currentUrl.equals(MetaStoreInit.getConnectionURL(hiveConf))) {
          createDefaultDB();
          createDefaultRoles();
          addAdminUsers();
          currentUrl = MetaStoreInit.getConnectionURL(hiveConf);
        }
      }

      //Start Metrics for Embedded mode
      if (hiveConf.getBoolVar(ConfVars.METASTORE_METRICS)) {
        try {
          MetricsFactory.init(hiveConf);
        } catch (Exception e) {
          // log exception, but ignore inability to start
          LOG.error("error in Metrics init: " + e.getClass().getName() + " "
              + e.getMessage(), e);
        }
      }

      Metrics metrics = MetricsFactory.getInstance();
      if (metrics != null && hiveConf.getBoolVar(ConfVars.METASTORE_INIT_METADATA_COUNT_ENABLED)) {
        LOG.info("Begin calculating metadata count metrics.");
        updateMetrics();
        LOG.info("Finished metadata count metrics: " + initDatabaseCount + " databases, " + initTableCount +
          " tables, " + initPartCount + " partitions.");
        metrics.addGauge(MetricsConstant.INIT_TOTAL_DATABASES, new MetricsVariable<Object>() {
          @Override
          public Object getValue() {
            return initDatabaseCount;
          }
        });
        metrics.addGauge(MetricsConstant.INIT_TOTAL_TABLES, new MetricsVariable<Object>() {
          @Override
          public Object getValue() {
            return initTableCount;
          }
        });
        metrics.addGauge(MetricsConstant.INIT_TOTAL_PARTITIONS, new MetricsVariable<Object>() {
          @Override
          public Object getValue() {
            return initPartCount;
          }
        });
      }

      preListeners = MetaStoreUtils.getMetaStoreListeners(MetaStorePreEventListener.class,
          hiveConf,
          hiveConf.getVar(HiveConf.ConfVars.METASTORE_PRE_EVENT_LISTENERS));
      preListeners.add(0, new TransactionalValidationListener(hiveConf));
      listeners = MetaStoreUtils.getMetaStoreListeners(MetaStoreEventListener.class, hiveConf,
          hiveConf.getVar(HiveConf.ConfVars.METASTORE_EVENT_LISTENERS));
      listeners.add(new SessionPropertiesListener(hiveConf));
      listeners.add(new AcidEventListener(hiveConf));
      transactionalListeners = MetaStoreUtils.getMetaStoreListeners(MetaStoreEventListener.class,hiveConf,
              hiveConf.getVar(ConfVars.METASTORE_TRANSACTIONAL_EVENT_LISTENERS));
      if (metrics != null) {
        listeners.add(new HMSMetricsListener(hiveConf, metrics));
      }

      endFunctionListeners = MetaStoreUtils.getMetaStoreListeners(
          MetaStoreEndFunctionListener.class, hiveConf,
          hiveConf.getVar(HiveConf.ConfVars.METASTORE_END_FUNCTION_LISTENERS));

      String partitionValidationRegex =
          hiveConf.getVar(HiveConf.ConfVars.METASTORE_PARTITION_NAME_WHITELIST_PATTERN);
      if (partitionValidationRegex != null && !partitionValidationRegex.isEmpty()) {
        partitionValidationPattern = Pattern.compile(partitionValidationRegex);
      } else {
        partitionValidationPattern = null;
      }

      long cleanFreq = hiveConf.getTimeVar(ConfVars.METASTORE_EVENT_CLEAN_FREQ, TimeUnit.MILLISECONDS);
      if (cleanFreq > 0) {
        // In default config, there is no timer.
        Timer cleaner = new Timer("Metastore Events Cleaner Thread", true);
        cleaner.schedule(new EventCleanerTask(this), cleanFreq, cleanFreq);
      }

      expressionProxy = PartFilterExprUtil.createExpressionProxy(hiveConf);
      fileMetadataManager = new FileMetadataManager((ThreadLocalRawStore)this, hiveConf);
    }

    private static String addPrefix(String s) {
      return threadLocalId.get() + ": " + s;
    }

    @Override
    public void setConf(Configuration conf) {
      threadLocalConf.set(conf);
      RawStore ms = threadLocalMS.get();
      if (ms != null) {
        ms.setConf(conf); // reload if DS related configuration is changed
      }
    }

    @Override
    public Configuration getConf() {
      Configuration conf = threadLocalConf.get();
      if (conf == null) {
        conf = new Configuration(hiveConf);
        threadLocalConf.set(conf);
      }
      return conf;
    }

    public Warehouse getWh() {
      return wh;
    }

    @Override
    public void setMetaConf(String key, String value) throws MetaException {
      ConfVars confVar = HiveConf.getMetaConf(key);
      if (confVar == null) {
        throw new MetaException("Invalid configuration key " + key);
      }
      String validate = confVar.validate(value);
      if (validate != null) {
        throw new MetaException("Invalid configuration value " + value + " for key " + key +
            " by " + validate);
      }
      Configuration configuration = getConf();
      String oldValue = configuration.get(key);
      configuration.set(key, value);

      for (MetaStoreEventListener listener : listeners) {
        listener.onConfigChange(new ConfigChangeEvent(this, key, oldValue, value));
      }

      if (transactionalListeners.size() > 0) {
        // All the fields of this event are final, so no reason to create a new one for each
        // listener
        ConfigChangeEvent cce = new ConfigChangeEvent(this, key, oldValue, value);
        for (MetaStoreEventListener transactionalListener : transactionalListeners) {
          transactionalListener.onConfigChange(cce);
        }
      }
    }

    @Override
    public String getMetaConf(String key) throws MetaException {
      ConfVars confVar = HiveConf.getMetaConf(key);
      if (confVar == null) {
        throw new MetaException("Invalid configuration key " + key);
      }
      return getConf().get(key, confVar.getDefaultValue());
    }

    /**
     * Get a cached RawStore.
     *
     * @return the cached RawStore
     * @throws MetaException
     */
    @InterfaceAudience.LimitedPrivate({"HCATALOG"})
    @InterfaceStability.Evolving
    @Override
    public RawStore getMS() throws MetaException {
      Configuration conf = getConf();
      return getMSForConf(conf);
    }

    public static RawStore getMSForConf(Configuration conf) throws MetaException {
      RawStore ms = threadLocalMS.get();
      if (ms == null) {
        ms = newRawStoreForConf(conf);
        ms.verifySchema();
        threadLocalMS.set(ms);
        ms = threadLocalMS.get();
      }
      return ms;
    }

    private TxnStore getTxnHandler() {
      TxnStore txn = threadLocalTxn.get();
      if (txn == null) {
        txn = TxnUtils.getTxnStore(hiveConf);
        threadLocalTxn.set(txn);
      }
      return txn;
    }

    private static RawStore newRawStoreForConf(Configuration conf) throws MetaException {
      HiveConf hiveConf = new HiveConf(conf, HiveConf.class);
      String rawStoreClassName = hiveConf.getVar(HiveConf.ConfVars.METASTORE_RAW_STORE_IMPL);
      LOG.info(addPrefix("Opening raw store with implementation class:" + rawStoreClassName));
      if (hiveConf.getBoolVar(ConfVars.METASTORE_FASTPATH)) {
        LOG.info("Fastpath, skipping raw store proxy");
        try {
          RawStore rs =
              ((Class<? extends RawStore>) MetaStoreUtils.getClass(rawStoreClassName))
                  .newInstance();
          rs.setConf(hiveConf);
          return rs;
        } catch (Exception e) {
          LOG.error("Unable to instantiate raw store directly in fastpath mode", e);
          throw new RuntimeException(e);
        }
      }
      return RawStoreProxy.getProxy(hiveConf, conf, rawStoreClassName, threadLocalId.get());
    }

    private void createDefaultDB_core(RawStore ms) throws MetaException, InvalidObjectException {
      try {
        ms.getDatabase(DEFAULT_DATABASE_NAME);
      } catch (NoSuchObjectException e) {
        Database db = new Database(DEFAULT_DATABASE_NAME, DEFAULT_DATABASE_COMMENT,
          wh.getDefaultDatabasePath(DEFAULT_DATABASE_NAME).toString(), null);
        db.setOwnerName(PUBLIC);
        db.setOwnerType(PrincipalType.ROLE);
        ms.createDatabase(db);
      }
    }

    /**
     * create default database if it doesn't exist.
     *
     * This is a potential contention when HiveServer2 using embedded metastore and Metastore
     * Server try to concurrently invoke createDefaultDB. If one failed, JDOException was caught
     * for one more time try, if failed again, simply ignored by warning, which meant another
     * succeeds.
     *
     * @throws MetaException
     */
    private void createDefaultDB() throws MetaException {
      try {
        createDefaultDB_core(getMS());
      } catch (JDOException e) {
        LOG.warn("Retrying creating default database after error: " + e.getMessage(), e);
        try {
          createDefaultDB_core(getMS());
        } catch (InvalidObjectException e1) {
          throw new MetaException(e1.getMessage());
        }
      } catch (InvalidObjectException e) {
        throw new MetaException(e.getMessage());
      }
    }

    /**
     * create default roles if they don't exist.
     *
     * This is a potential contention when HiveServer2 using embedded metastore and Metastore
     * Server try to concurrently invoke createDefaultRoles. If one failed, JDOException was caught
     * for one more time try, if failed again, simply ignored by warning, which meant another
     * succeeds.
     *
     * @throws MetaException
     */
    private void createDefaultRoles() throws MetaException {
      try {
        createDefaultRoles_core();
      } catch (JDOException e) {
        LOG.warn("Retrying creating default roles after error: " + e.getMessage(), e);
        createDefaultRoles_core();
      }
    }

    private void createDefaultRoles_core() throws MetaException {

      RawStore ms = getMS();
      try {
        ms.addRole(ADMIN, ADMIN);
      } catch (InvalidObjectException e) {
        LOG.debug(ADMIN +" role already exists",e);
      } catch (NoSuchObjectException e) {
        // This should never be thrown.
        LOG.warn("Unexpected exception while adding " +ADMIN+" roles" , e);
      }
      LOG.info("Added "+ ADMIN+ " role in metastore");
      try {
        ms.addRole(PUBLIC, PUBLIC);
      } catch (InvalidObjectException e) {
        LOG.debug(PUBLIC + " role already exists",e);
      } catch (NoSuchObjectException e) {
        // This should never be thrown.
        LOG.warn("Unexpected exception while adding "+PUBLIC +" roles" , e);
      }
      LOG.info("Added "+PUBLIC+ " role in metastore");
      // now grant all privs to admin
      PrivilegeBag privs = new PrivilegeBag();
      privs.addToPrivileges(new HiveObjectPrivilege( new HiveObjectRef(HiveObjectType.GLOBAL, null,
        null, null, null), ADMIN, PrincipalType.ROLE, new PrivilegeGrantInfo("All", 0, ADMIN,
        PrincipalType.ROLE, true)));
      try {
        ms.grantPrivileges(privs);
      } catch (InvalidObjectException e) {
        // Surprisingly these privs are already granted.
        LOG.debug("Failed while granting global privs to admin", e);
      } catch (NoSuchObjectException e) {
        // Unlikely to be thrown.
        LOG.warn("Failed while granting global privs to admin", e);
      }
    }

    /**
     * add admin users if they don't exist.
     *
     * This is a potential contention when HiveServer2 using embedded metastore and Metastore
     * Server try to concurrently invoke addAdminUsers. If one failed, JDOException was caught for
     * one more time try, if failed again, simply ignored by warning, which meant another succeeds.
     *
     * @throws MetaException
     */
    private void addAdminUsers() throws MetaException {
      try {
        addAdminUsers_core();
      } catch (JDOException e) {
        LOG.warn("Retrying adding admin users after error: " + e.getMessage(), e);
        addAdminUsers_core();
      }
    }

    private void addAdminUsers_core() throws MetaException {

      // now add pre-configured users to admin role
      String userStr = HiveConf.getVar(hiveConf,ConfVars.USERS_IN_ADMIN_ROLE,"").trim();
      if (userStr.isEmpty()) {
        LOG.info("No user is added in admin role, since config is empty");
        return;
      }
      // Since user names need to be valid unix user names, per IEEE Std 1003.1-2001 they cannot
      // contain comma, so we can safely split above string on comma.

     Iterator<String> users = Splitter.on(",").trimResults().omitEmptyStrings().split(userStr).iterator();
      if (!users.hasNext()) {
        LOG.info("No user is added in admin role, since config value "+ userStr +
          " is in incorrect format. We accept comma seprated list of users.");
        return;
      }
      Role adminRole;
      RawStore ms = getMS();
      try {
        adminRole = ms.getRole(ADMIN);
      } catch (NoSuchObjectException e) {
        LOG.error("Failed to retrieve just added admin role",e);
        return;
      }
      while (users.hasNext()) {
        String userName = users.next();
        try {
          ms.grantRole(adminRole, userName, PrincipalType.USER, ADMIN, PrincipalType.ROLE, true);
          LOG.info("Added " + userName + " to admin role");
        } catch (NoSuchObjectException e) {
          LOG.error("Failed to add "+ userName + " in admin role",e);
        } catch (InvalidObjectException e) {
          LOG.debug(userName + " already in admin role", e);
        }
      }
    }

    private static void logInfo(String m) {
      LOG.info(threadLocalId.get().toString() + ": " + m);
      logAuditEvent(m);
    }

    private String startFunction(String function, String extraLogInfo) {
      incrementCounter(function);
      logInfo((getThreadLocalIpAddress() == null ? "" : "source:" + getThreadLocalIpAddress() + " ") +
          function + extraLogInfo);
      if (MetricsFactory.getInstance() != null) {
        MetricsFactory.getInstance().startStoredScope(MetricsConstant.API_PREFIX + function);
      }
      return function;
    }

    private String startFunction(String function) {
      return startFunction(function, "");
    }

    private String startTableFunction(String function, String db, String tbl) {
      return startFunction(function, " : db=" + db + " tbl=" + tbl);
    }

    private String startMultiTableFunction(String function, String db, List<String> tbls) {
      String tableNames = join(tbls, ",");
      return startFunction(function, " : db=" + db + " tbls=" + tableNames);
    }

    private String startPartitionFunction(String function, String db, String tbl,
        List<String> partVals) {
      return startFunction(function, " : db=" + db + " tbl=" + tbl
          + "[" + join(partVals, ",") + "]");
    }

    private String startPartitionFunction(String function, String db, String tbl,
        Map<String, String> partName) {
      return startFunction(function, " : db=" + db + " tbl=" + tbl + "partition=" + partName);
    }

    private void endFunction(String function, boolean successful, Exception e) {
      endFunction(function, successful, e, null);
    }
    private void endFunction(String function, boolean successful, Exception e,
                            String inputTableName) {
      endFunction(function, new MetaStoreEndFunctionContext(successful, e, inputTableName));
    }

    private void endFunction(String function, MetaStoreEndFunctionContext context) {
      if (MetricsFactory.getInstance() != null) {
        MetricsFactory.getInstance().endStoredScope(MetricsConstant.API_PREFIX + function);
      }

      for (MetaStoreEndFunctionListener listener : endFunctionListeners) {
        listener.onEndFunction(function, context);
      }
    }

    @Override
    public fb_status getStatus() {
      return fb_status.ALIVE;
    }

    @Override
    public void shutdown() {
      cleanupRawStore();
    }

    @Override
    public AbstractMap<String, Long> getCounters() {
      AbstractMap<String, Long> counters = super.getCounters();

      // Allow endFunctionListeners to add any counters they have collected
      if (endFunctionListeners != null) {
        for (MetaStoreEndFunctionListener listener : endFunctionListeners) {
          listener.exportCounters(counters);
        }
      }

      return counters;
    }

    private void create_database_core(RawStore ms, final Database db)
        throws AlreadyExistsException, InvalidObjectException, MetaException {
      if (!validateName(db.getName(), null)) {
        throw new InvalidObjectException(db.getName() + " is not a valid database name");
      }

      if (null == db.getLocationUri()) {
        db.setLocationUri(wh.getDefaultDatabasePath(db.getName()).toString());
      } else {
        db.setLocationUri(wh.getDnsPath(new Path(db.getLocationUri())).toString());
      }

      Path dbPath = new Path(db.getLocationUri());
      boolean success = false;
      boolean madeDir = false;
      Map<String, String> transactionalListenersResponses = Collections.emptyMap();
      try {
        firePreEvent(new PreCreateDatabaseEvent(db, this));
        if (!wh.isDir(dbPath)) {
          if (!wh.mkdirs(dbPath)) {
            throw new MetaException("Unable to create database path " + dbPath +
                ", failed to create database " + db.getName());
          }
          madeDir = true;
        }

        ms.openTransaction();
        ms.createDatabase(db);

        if (!transactionalListeners.isEmpty()) {
          transactionalListenersResponses =
              MetaStoreListenerNotifier.notifyEvent(transactionalListeners,
                                                    EventType.CREATE_DATABASE,
                                                    new CreateDatabaseEvent(db, true, this));
        }

        success = ms.commitTransaction();
      } finally {
        if (!success) {
          ms.rollbackTransaction();
          if (madeDir) {
            wh.deleteDir(dbPath, true);
          }
        }

        if (!listeners.isEmpty()) {
          MetaStoreListenerNotifier.notifyEvent(listeners,
                                                EventType.CREATE_DATABASE,
                                                new CreateDatabaseEvent(db, success, this),
                                                null,
                                                transactionalListenersResponses);
        }
      }
    }

    @Override
    public void create_database(final Database db)
        throws AlreadyExistsException, InvalidObjectException, MetaException {
      startFunction("create_database", ": " + db.toString());
      boolean success = false;
      Exception ex = null;
      try {
        try {
          if (null != get_database_core(db.getName())) {
            throw new AlreadyExistsException("Database " + db.getName() + " already exists");
          }
        } catch (NoSuchObjectException e) {
          // expected
        }

        if (TEST_TIMEOUT_ENABLED) {
          try {
            Thread.sleep(TEST_TIMEOUT_VALUE);
          } catch (InterruptedException e) {
            // do nothing
          }
          Deadline.checkTimeout();
        }
        create_database_core(getMS(), db);
        success = true;
      } catch (Exception e) {
        ex = e;
        if (e instanceof MetaException) {
          throw (MetaException) e;
        } else if (e instanceof InvalidObjectException) {
          throw (InvalidObjectException) e;
        } else if (e instanceof AlreadyExistsException) {
          throw (AlreadyExistsException) e;
        } else {
          throw newMetaException(e);
        }
      } finally {
        endFunction("create_database", success, ex);
      }
    }

    @Override
    public Database get_database(final String name) throws NoSuchObjectException, MetaException {
      startFunction("get_database", ": " + name);
      Database db = null;
      Exception ex = null;
      try {
        db = get_database_core(name);
        firePreEvent(new PreReadDatabaseEvent(db, this));
      } catch (MetaException e) {
        ex = e;
        throw e;
      } catch (NoSuchObjectException e) {
        ex = e;
        throw e;
      } finally {
        endFunction("get_database", db != null, ex);
      }
      return db;
    }

    /**
     * Equivalent to get_database, but does not write to audit logs, or fire pre-event listners.
     * Meant to be used for internal hive classes that don't use the thrift interface.
     * @param name
     * @return
     * @throws NoSuchObjectException
     * @throws MetaException
     */
    public Database get_database_core(final String name) throws NoSuchObjectException,
        MetaException {
      Database db = null;
      try {
        db = getMS().getDatabase(name);
      } catch (MetaException e) {
        throw e;
      } catch (NoSuchObjectException e) {
        throw e;
      } catch (Exception e) {
        assert (e instanceof RuntimeException);
        throw (RuntimeException) e;
      }
      return db;
    }

    @Override
    public void alter_database(final String dbName, final Database db)
        throws NoSuchObjectException, TException, MetaException {
      startFunction("alter_database" + dbName);
      boolean success = false;
      Exception ex = null;
      try {
        getMS().alterDatabase(dbName, db);
        success = true;
      } catch (Exception e) {
        ex = e;
        rethrowException(e);
      } finally {
        endFunction("alter_database", success, ex);
      }
    }

    private void drop_database_core(RawStore ms,
        final String name, final boolean deleteData, final boolean cascade)
        throws NoSuchObjectException, InvalidOperationException, MetaException,
        IOException, InvalidObjectException, InvalidInputException {
      boolean success = false;
      Database db = null;
      List<Path> tablePaths = new ArrayList<Path>();
      List<Path> partitionPaths = new ArrayList<Path>();
      Map<String, String> transactionalListenerResponses = Collections.emptyMap();
      try {
        ms.openTransaction();
        db = ms.getDatabase(name);

        firePreEvent(new PreDropDatabaseEvent(db, this));

        List<String> allTables = get_all_tables(db.getName());
        List<String> allFunctions = get_functions(db.getName(), "*");

        if (!cascade) {
          if (!allTables.isEmpty()) {
            throw new InvalidOperationException(
                "Database " + db.getName() + " is not empty. One or more tables exist.");
          }
          if (!allFunctions.isEmpty()) {
            throw new InvalidOperationException(
                "Database " + db.getName() + " is not empty. One or more functions exist.");
          }
        }
        Path path = new Path(db.getLocationUri()).getParent();
        if (!wh.isWritable(path)) {
          throw new MetaException("Database not dropped since " +
              path + " is not writable by " +
              hiveConf.getUser());
        }

        Path databasePath = wh.getDnsPath(wh.getDatabasePath(db));

        // drop any functions before dropping db
        for (String funcName : allFunctions) {
          drop_function(name, funcName);
        }

        // drop tables before dropping db
        int tableBatchSize = HiveConf.getIntVar(hiveConf,
            ConfVars.METASTORE_BATCH_RETRIEVE_MAX);

        int startIndex = 0;
        // retrieve the tables from the metastore in batches to alleviate memory constraints
        while (startIndex < allTables.size()) {
          int endIndex = Math.min(startIndex + tableBatchSize, allTables.size());

          List<Table> tables = null;
          try {
            tables = ms.getTableObjectsByName(name, allTables.subList(startIndex, endIndex));
          } catch (UnknownDBException e) {
            throw new MetaException(e.getMessage());
          }

          if (tables != null && !tables.isEmpty()) {
            for (Table table : tables) {

              // If the table is not external and it might not be in a subdirectory of the database
              // add it's locations to the list of paths to delete
              Path tablePath = null;
              if (table.getSd().getLocation() != null && !isExternal(table)) {
                tablePath = wh.getDnsPath(new Path(table.getSd().getLocation()));
                if (!wh.isWritable(tablePath.getParent())) {
                  throw new MetaException("Database metadata not deleted since table: " +
                      table.getTableName() + " has a parent location " + tablePath.getParent() +
                      " which is not writable by " + hiveConf.getUser());
                }

                if (!isSubdirectory(databasePath, tablePath)) {
                  tablePaths.add(tablePath);
                }
              }

              // For each partition in each table, drop the partitions and get a list of
              // partitions' locations which might need to be deleted
              partitionPaths = dropPartitionsAndGetLocations(ms, name, table.getTableName(),
                  tablePath, table.getPartitionKeys(), deleteData && !isExternal(table));

              // Drop the table but not its data
              drop_table(name, table.getTableName(), false);
            }

            startIndex = endIndex;
          }
        }

        if (ms.dropDatabase(name)) {
          if (!transactionalListeners.isEmpty()) {
            transactionalListenerResponses =
                MetaStoreListenerNotifier.notifyEvent(transactionalListeners,
                                                      EventType.DROP_DATABASE,
                                                      new DropDatabaseEvent(db, true, this));
          }

          success = ms.commitTransaction();
        }
      } finally {
        if (!success) {
          ms.rollbackTransaction();
        } else if (deleteData) {
          // Delete the data in the partitions which have other locations
          deletePartitionData(partitionPaths);
          // Delete the data in the tables which have other locations
          for (Path tablePath : tablePaths) {
            deleteTableData(tablePath);
          }
          // Delete the data in the database
          try {
            wh.deleteDir(new Path(db.getLocationUri()), true);
          } catch (Exception e) {
            LOG.error("Failed to delete database directory: " + db.getLocationUri() +
                " " + e.getMessage());
          }
          // it is not a terrible thing even if the data is not deleted
        }

        if (!listeners.isEmpty()) {
          MetaStoreListenerNotifier.notifyEvent(listeners,
                                                EventType.DROP_DATABASE,
                                                new DropDatabaseEvent(db, success, this),
                                                null,
                                                transactionalListenerResponses);
        }
      }
    }

    /**
     * Returns a BEST GUESS as to whether or not other is a subdirectory of parent. It does not
     * take into account any intricacies of the underlying file system, which is assumed to be
     * HDFS. This should not return any false positives, but may return false negatives.
     *
     * @param parent
     * @param other
     * @return
     */
    private boolean isSubdirectory(Path parent, Path other) {
      return other.toString().startsWith(parent.toString().endsWith(Path.SEPARATOR) ?
          parent.toString() : parent.toString() + Path.SEPARATOR);
    }

    @Override
    public void drop_database(final String dbName, final boolean deleteData, final boolean cascade)
        throws NoSuchObjectException, InvalidOperationException, MetaException {

      startFunction("drop_database", ": " + dbName);
      if (DEFAULT_DATABASE_NAME.equalsIgnoreCase(dbName)) {
        endFunction("drop_database", false, null);
        throw new MetaException("Can not drop default database");
      }

      boolean success = false;
      Exception ex = null;
      try {
        drop_database_core(getMS(), dbName, deleteData, cascade);
        success = true;
      } catch (IOException e) {
        ex = e;
        throw new MetaException(e.getMessage());
      } catch (Exception e) {
        ex = e;
        if (e instanceof MetaException) {
          throw (MetaException) e;
        } else if (e instanceof InvalidOperationException) {
          throw (InvalidOperationException) e;
        } else if (e instanceof NoSuchObjectException) {
          throw (NoSuchObjectException) e;
        } else {
          throw newMetaException(e);
        }
      } finally {
        endFunction("drop_database", success, ex);
      }
    }

    @Override
    public List<String> get_databases(final String pattern) throws MetaException {
      startFunction("get_databases", ": " + pattern);

      List<String> ret = null;
      Exception ex = null;
      try {
        ret = getMS().getDatabases(pattern);
      } catch (Exception e) {
        ex = e;
        if (e instanceof MetaException) {
          throw (MetaException) e;
        } else {
          throw newMetaException(e);
        }
      } finally {
        endFunction("get_databases", ret != null, ex);
      }
      return ret;
    }

    @Override
    public List<String> get_all_databases() throws MetaException {
      startFunction("get_all_databases");

      List<String> ret = null;
      Exception ex = null;
      try {
        ret = getMS().getAllDatabases();
      } catch (Exception e) {
        ex = e;
        if (e instanceof MetaException) {
          throw (MetaException) e;
        } else {
          throw newMetaException(e);
        }
      } finally {
        endFunction("get_all_databases", ret != null, ex);
      }
      return ret;
    }

    private void create_type_core(final RawStore ms, final Type type)
        throws AlreadyExistsException, MetaException, InvalidObjectException {
      if (!MetaStoreUtils.validateName(type.getName(), null)) {
        throw new InvalidObjectException("Invalid type name");
      }

      boolean success = false;
      try {
        ms.openTransaction();
        if (is_type_exists(ms, type.getName())) {
          throw new AlreadyExistsException("Type " + type.getName() + " already exists");
        }
        ms.createType(type);
        success = ms.commitTransaction();
      } finally {
        if (!success) {
          ms.rollbackTransaction();
        }
      }
    }

    @Override
    public boolean create_type(final Type type) throws AlreadyExistsException,
        MetaException, InvalidObjectException {
      startFunction("create_type", ": " + type.toString());
      boolean success = false;
      Exception ex = null;
      try {
        create_type_core(getMS(), type);
        success = true;
      } catch (Exception e) {
        ex = e;
        if (e instanceof MetaException) {
          throw (MetaException) e;
        } else if (e instanceof InvalidObjectException) {
          throw (InvalidObjectException) e;
        } else if (e instanceof AlreadyExistsException) {
          throw (AlreadyExistsException) e;
        } else {
          throw newMetaException(e);
        }
      } finally {
        endFunction("create_type", success, ex);
      }

      return success;
    }

    @Override
    public Type get_type(final String name) throws MetaException, NoSuchObjectException {
      startFunction("get_type", ": " + name);

      Type ret = null;
      Exception ex = null;
      try {
        ret = getMS().getType(name);
        if (null == ret) {
          throw new NoSuchObjectException("Type \"" + name + "\" not found.");
        }
      } catch (Exception e) {
        ex = e;
        throwMetaException(e);
      } finally {
        endFunction("get_type", ret != null, ex);
      }
      return ret;
    }

    private boolean is_type_exists(RawStore ms, String typeName)
        throws MetaException {
      return (ms.getType(typeName) != null);
    }

    @Override
    public boolean drop_type(final String name) throws MetaException, NoSuchObjectException {
      startFunction("drop_type", ": " + name);

      boolean success = false;
      Exception ex = null;
      try {
        // TODO:pc validate that there are no types that refer to this
        success = getMS().dropType(name);
      } catch (Exception e) {
        ex = e;
        throwMetaException(e);
      } finally {
        endFunction("drop_type", success, ex);
      }
      return success;
    }

    @Override
    public Map<String, Type> get_type_all(String name) throws MetaException {
      // TODO Auto-generated method stub
      startFunction("get_type_all", ": " + name);
      endFunction("get_type_all", false, null);
      throw new MetaException("Not yet implemented");
    }

    private void create_table_core(final RawStore ms, final Table tbl,
        final EnvironmentContext envContext, List<SQLPrimaryKey> primaryKeys,
        List<SQLForeignKey> foreignKeys)
        throws AlreadyExistsException, MetaException,
        InvalidObjectException, NoSuchObjectException {
      if (!MetaStoreUtils.validateName(tbl.getTableName(), hiveConf)) {
        throw new InvalidObjectException(tbl.getTableName()
            + " is not a valid object name");
      }
      String validate = MetaStoreUtils.validateTblColumns(tbl.getSd().getCols());
      if (validate != null) {
        throw new InvalidObjectException("Invalid column " + validate);
      }
      if (tbl.getPartitionKeys() != null) {
        validate = MetaStoreUtils.validateTblColumns(tbl.getPartitionKeys());
        if (validate != null) {
          throw new InvalidObjectException("Invalid partition column " + validate);
        }
      }
      SkewedInfo skew = tbl.getSd().getSkewedInfo();
      if (skew != null) {
        validate = MetaStoreUtils.validateSkewedColNames(skew.getSkewedColNames());
        if (validate != null) {
          throw new InvalidObjectException("Invalid skew column " + validate);
        }
        validate = MetaStoreUtils.validateSkewedColNamesSubsetCol(
            skew.getSkewedColNames(), tbl.getSd().getCols());
        if (validate != null) {
          throw new InvalidObjectException("Invalid skew column " + validate);
        }
      }

      Map<String, String> transactionalListenerResponses = Collections.emptyMap();
      Path tblPath = null;
      boolean success = false, madeDir = false;
      try {
        firePreEvent(new PreCreateTableEvent(tbl, this));

        ms.openTransaction();

        Database db = ms.getDatabase(tbl.getDbName());
        if (db == null) {
          throw new NoSuchObjectException("The database " + tbl.getDbName() + " does not exist");
        }

        // get_table checks whether database exists, it should be moved here
        if (is_table_exists(ms, tbl.getDbName(), tbl.getTableName())) {
          throw new AlreadyExistsException("Table " + tbl.getTableName()
              + " already exists");
        }

        if (!TableType.VIRTUAL_VIEW.toString().equals(tbl.getTableType())) {
          if (tbl.getSd().getLocation() == null
              || tbl.getSd().getLocation().isEmpty()) {
            tblPath = wh.getDefaultTablePath(
                ms.getDatabase(tbl.getDbName()), tbl.getTableName());
          } else {
            if (!isExternal(tbl) && !MetaStoreUtils.isNonNativeTable(tbl)) {
              LOG.warn("Location: " + tbl.getSd().getLocation()
                  + " specified for non-external table:" + tbl.getTableName());
            }
            tblPath = wh.getDnsPath(new Path(tbl.getSd().getLocation()));
          }
          tbl.getSd().setLocation(tblPath.toString());
        }

        if (tblPath != null) {
          if (!wh.isDir(tblPath)) {
            if (!wh.mkdirs(tblPath)) {
              throw new MetaException(tblPath
                  + " is not a directory or unable to create one");
            }
            madeDir = true;
          }
        }
        if (HiveConf.getBoolVar(hiveConf, HiveConf.ConfVars.HIVESTATSAUTOGATHER) &&
            !MetaStoreUtils.isView(tbl)) {
          MetaStoreUtils.updateTableStatsFast(db, tbl, wh, madeDir, envContext);
        }

        // set create time
        long time = System.currentTimeMillis() / 1000;
        tbl.setCreateTime((int) time);
        if (tbl.getParameters() == null ||
            tbl.getParameters().get(hive_metastoreConstants.DDL_TIME) == null) {
          tbl.putToParameters(hive_metastoreConstants.DDL_TIME, Long.toString(time));
        }
        if (primaryKeys == null && foreignKeys == null) {
          ms.createTable(tbl);
        } else {
          ms.createTableWithConstraints(tbl, primaryKeys, foreignKeys);
        }

        if (!transactionalListeners.isEmpty()) {
          transactionalListenerResponses =
              MetaStoreListenerNotifier.notifyEvent(transactionalListeners,
                                                    EventType.CREATE_TABLE,
                                                    new CreateTableEvent(tbl, true, this),
                                                    envContext);
        }

        success = ms.commitTransaction();
      } finally {
        if (!success) {
          ms.rollbackTransaction();
          if (madeDir) {
            wh.deleteDir(tblPath, true);
          }
        }

        if (!listeners.isEmpty()) {
          MetaStoreListenerNotifier.notifyEvent(listeners,
                                                EventType.CREATE_TABLE,
                                                new CreateTableEvent(tbl, success, this),
                                                envContext,
                                                transactionalListenerResponses);
        }
      }
    }

    @Override
    public void create_table(final Table tbl) throws AlreadyExistsException,
        MetaException, InvalidObjectException {
      create_table_with_environment_context(tbl, null);
    }

    @Override
    public void create_table_with_environment_context(final Table tbl,
        final EnvironmentContext envContext)
        throws AlreadyExistsException, MetaException, InvalidObjectException {
      startFunction("create_table", ": " + tbl.toString());
      boolean success = false;
      Exception ex = null;
      try {
        create_table_core(getMS(), tbl, envContext, null, null);
        success = true;
      } catch (NoSuchObjectException e) {
        ex = e;
        throw new InvalidObjectException(e.getMessage());
      } catch (Exception e) {
        ex = e;
        if (e instanceof MetaException) {
          throw (MetaException) e;
        } else if (e instanceof InvalidObjectException) {
          throw (InvalidObjectException) e;
        } else if (e instanceof AlreadyExistsException) {
          throw (AlreadyExistsException) e;
        } else {
          throw newMetaException(e);
        }
      } finally {
        endFunction("create_table", success, ex, tbl.getTableName());
      }
    }

    @Override
    public void create_table_with_constraints(final Table tbl,
        final List<SQLPrimaryKey> primaryKeys, final List<SQLForeignKey> foreignKeys)
        throws AlreadyExistsException, MetaException, InvalidObjectException {
      startFunction("create_table", ": " + tbl.toString());
      boolean success = false;
      Exception ex = null;
      try {
        create_table_core(getMS(), tbl, null, primaryKeys, foreignKeys);
        success = true;
      } catch (NoSuchObjectException e) {
        ex = e;
        throw new InvalidObjectException(e.getMessage());
      } catch (Exception e) {
        ex = e;
        if (e instanceof MetaException) {
          throw (MetaException) e;
        } else if (e instanceof InvalidObjectException) {
          throw (InvalidObjectException) e;
        } else if (e instanceof AlreadyExistsException) {
          throw (AlreadyExistsException) e;
        } else {
          throw newMetaException(e);
        }
      } finally {
        endFunction("create_table", success, ex, tbl.getTableName());
      }
    }

    @Override
    public void drop_constraint(DropConstraintRequest req)
        throws MetaException, InvalidObjectException {
      String dbName = req.getDbname();
      String tableName = req.getTablename();
      String constraintName = req.getConstraintname();
      startFunction("drop_constraint", ": " + constraintName.toString());
      boolean success = false;
      Exception ex = null;
      try {
        getMS().dropConstraint(dbName, tableName, constraintName);
        success = true;
      } catch (NoSuchObjectException e) {
        ex = e;
        throw new InvalidObjectException(e.getMessage());
      } catch (Exception e) {
        ex = e;
        if (e instanceof MetaException) {
          throw (MetaException) e;
        } else if (e instanceof InvalidObjectException) {
          throw (InvalidObjectException) e;
        } else {
          throw newMetaException(e);
        }
      } finally {
        endFunction("drop_constraint", success, ex, constraintName);
      }
    }

    @Override
    public void add_primary_key(AddPrimaryKeyRequest req)
      throws MetaException, InvalidObjectException {
      List<SQLPrimaryKey> primaryKeyCols = req.getPrimaryKeyCols();
      String constraintName = (primaryKeyCols != null && primaryKeyCols.size() > 0) ?
        primaryKeyCols.get(0).getPk_name() : "null";
      startFunction("add_primary_key", ": " + constraintName);
      boolean success = false;
      Exception ex = null;
      try {
        getMS().addPrimaryKeys(primaryKeyCols);
        success = true;
      } catch (Exception e) {
        ex = e;
        if (e instanceof MetaException) {
          throw (MetaException) e;
        } else if (e instanceof InvalidObjectException) {
          throw (InvalidObjectException) e;
        } else {
          throw newMetaException(e);
        }
      } finally {
        endFunction("add_primary_key", success, ex, constraintName);
      }
    }

    @Override
    public void add_foreign_key(AddForeignKeyRequest req)
      throws MetaException, InvalidObjectException {
      List<SQLForeignKey> foreignKeyCols = req.getForeignKeyCols();
      String constraintName = (foreignKeyCols != null && foreignKeyCols.size() > 0) ?
        foreignKeyCols.get(0).getFk_name() : "null";
      startFunction("add_foreign_key", ": " + constraintName);
      boolean success = false;
      Exception ex = null;
      try {
        getMS().addForeignKeys(foreignKeyCols);
        success = true;
      } catch (Exception e) {
        ex = e;
        if (e instanceof MetaException) {
          throw (MetaException) e;
        } else if (e instanceof InvalidObjectException) {
          throw (InvalidObjectException) e;
        } else {
          throw newMetaException(e);
        }
      } finally {
        endFunction("add_foreign_key", success, ex, constraintName);
      }
    }

    private boolean is_table_exists(RawStore ms, String dbname, String name)
        throws MetaException {
      return (ms.getTable(dbname, name) != null);
    }

    private boolean drop_table_core(final RawStore ms, final String dbname, final String name,
        final boolean deleteData, final EnvironmentContext envContext,
        final String indexName) throws NoSuchObjectException,
        MetaException, IOException, InvalidObjectException, InvalidInputException {
      boolean success = false;
      boolean isExternal = false;
      Path tblPath = null;
      List<Path> partPaths = null;
      Table tbl = null;
      boolean ifPurge = false;
      Map<String, String> transactionalListenerResponses = Collections.emptyMap();
      try {
        ms.openTransaction();
        // drop any partitions
        tbl = get_table_core(dbname, name);
        if (tbl == null) {
          throw new NoSuchObjectException(name + " doesn't exist");
        }
        if (tbl.getSd() == null) {
          throw new MetaException("Table metadata is corrupted");
        }
        ifPurge = isMustPurge(envContext, tbl);

        firePreEvent(new PreDropTableEvent(tbl, deleteData, this));

        boolean isIndexTable = isIndexTable(tbl);
        if (indexName == null && isIndexTable) {
          throw new RuntimeException(
              "The table " + name + " is an index table. Please do drop index instead.");
        }

        if (!isIndexTable) {
          try {
            List<Index> indexes = ms.getIndexes(dbname, name, Short.MAX_VALUE);
            while (indexes != null && indexes.size() > 0) {
              for (Index idx : indexes) {
                this.drop_index_by_name(dbname, name, idx.getIndexName(), true);
              }
              indexes = ms.getIndexes(dbname, name, Short.MAX_VALUE);
            }
          } catch (TException e) {
            throw new MetaException(e.getMessage());
          }
        }
        isExternal = isExternal(tbl);
        if (tbl.getSd().getLocation() != null) {
          tblPath = new Path(tbl.getSd().getLocation());
          if (!wh.isWritable(tblPath.getParent())) {
            String target = indexName == null ? "Table" : "Index table";
            throw new MetaException(target + " metadata not deleted since " +
                tblPath.getParent() + " is not writable by " +
                hiveConf.getUser());
          }
        }

        // Drop the partitions and get a list of locations which need to be deleted
        partPaths = dropPartitionsAndGetLocations(ms, dbname, name, tblPath,
            tbl.getPartitionKeys(), deleteData && !isExternal);
        if (!ms.dropTable(dbname, name)) {
          String tableName = dbname + "." + name;
          throw new MetaException(indexName == null ? "Unable to drop table " + tableName:
              "Unable to drop index table " + tableName + " for index " + indexName);
        } else {
          if (!transactionalListeners.isEmpty()) {
            transactionalListenerResponses =
                MetaStoreListenerNotifier.notifyEvent(transactionalListeners,
                                                      EventType.DROP_TABLE,
                                                      new DropTableEvent(tbl, deleteData, true, this),
                                                      envContext);
          }
          success = ms.commitTransaction();
        }
      } finally {
        if (!success) {
          ms.rollbackTransaction();
        } else if (deleteData && !isExternal) {
          // Data needs deletion. Check if trash may be skipped.
          // Delete the data in the partitions which have other locations
          deletePartitionData(partPaths, ifPurge);
          // Delete the data in the table
          deleteTableData(tblPath, ifPurge);
          // ok even if the data is not deleted
        }

        if (!listeners.isEmpty()) {
          MetaStoreListenerNotifier.notifyEvent(listeners,
                                                EventType.DROP_TABLE,
                                                new DropTableEvent(tbl, deleteData, success, this),
                                                envContext,
                                                transactionalListenerResponses);
        }
      }
      return success;
    }

    /**
     * Deletes the data in a table's location, if it fails logs an error
     *
     * @param tablePath
     */
    private void deleteTableData(Path tablePath) {
      deleteTableData(tablePath, false);
    }

    /**
     * Deletes the data in a table's location, if it fails logs an error
     *
     * @param tablePath
     * @param ifPurge completely purge the table (skipping trash) while removing
     *                data from warehouse
     */
    private void deleteTableData(Path tablePath, boolean ifPurge) {

      if (tablePath != null) {
        try {
          wh.deleteDir(tablePath, true, ifPurge);
        } catch (Exception e) {
          LOG.error("Failed to delete table directory: " + tablePath +
              " " + e.getMessage());
        }
      }
    }

    /**
     * Give a list of partitions' locations, tries to delete each one
     * and for each that fails logs an error.
     *
     * @param partPaths
     */
    private void deletePartitionData(List<Path> partPaths) {
      deletePartitionData(partPaths, false);
    }

    /**
    * Give a list of partitions' locations, tries to delete each one
    * and for each that fails logs an error.
    *
    * @param partPaths
    * @param ifPurge completely purge the partition (skipping trash) while
    *                removing data from warehouse
    */
    private void deletePartitionData(List<Path> partPaths, boolean ifPurge) {
      if (partPaths != null && !partPaths.isEmpty()) {
        for (Path partPath : partPaths) {
          try {
            wh.deleteDir(partPath, true, ifPurge);
          } catch (Exception e) {
            LOG.error("Failed to delete partition directory: " + partPath +
                " " + e.getMessage());
          }
        }
      }
    }

    /**
     * Retrieves the partitions specified by partitionKeys. If checkLocation, for locations of
     * partitions which may not be subdirectories of tablePath checks to make the locations are
     * writable.
     *
     * Drops the metadata for each partition.
     *
     * Provides a list of locations of partitions which may not be subdirectories of tablePath.
     *
     * @param ms
     * @param dbName
     * @param tableName
     * @param tablePath
     * @param partitionKeys
     * @param checkLocation
     * @return
     * @throws MetaException
     * @throws IOException
     * @throws InvalidInputException
     * @throws InvalidObjectException
     * @throws NoSuchObjectException
     */
    private List<Path> dropPartitionsAndGetLocations(RawStore ms, String dbName,
      String tableName, Path tablePath, List<FieldSchema> partitionKeys, boolean checkLocation)
      throws MetaException, IOException, NoSuchObjectException, InvalidObjectException,
      InvalidInputException {
      int partitionBatchSize = HiveConf.getIntVar(hiveConf,
          ConfVars.METASTORE_BATCH_RETRIEVE_MAX);
      Path tableDnsPath = null;
      if (tablePath != null) {
        tableDnsPath = wh.getDnsPath(tablePath);
      }
      List<Path> partPaths = new ArrayList<Path>();
      Table tbl = ms.getTable(dbName, tableName);

      // call dropPartition on each of the table's partitions to follow the
      // procedure for cleanly dropping partitions.
      while (true) {
        List<Partition> partsToDelete = ms.getPartitions(dbName, tableName, partitionBatchSize);
        if (partsToDelete == null || partsToDelete.isEmpty()) {
          break;
        }
        List<String> partNames = new ArrayList<String>();
        for (Partition part : partsToDelete) {
          if (checkLocation && part.getSd() != null &&
              part.getSd().getLocation() != null) {

            Path partPath = wh.getDnsPath(new Path(part.getSd().getLocation()));
            if (tableDnsPath == null ||
                (partPath != null && !isSubdirectory(tableDnsPath, partPath))) {
              if (!wh.isWritable(partPath.getParent())) {
                throw new MetaException("Table metadata not deleted since the partition " +
                    Warehouse.makePartName(partitionKeys, part.getValues()) +
                    " has parent location " + partPath.getParent() + " which is not writable " +
                    "by " + hiveConf.getUser());
              }
              partPaths.add(partPath);
            }
          }
          partNames.add(Warehouse.makePartName(tbl.getPartitionKeys(), part.getValues()));
        }
        for (MetaStoreEventListener listener : listeners) {
          //No drop part listener events fired for public listeners historically, for drop table case.
          //Limiting to internal listeners for now, to avoid unexpected calls for public listeners.
          if (listener instanceof HMSMetricsListener) {
            for (@SuppressWarnings("unused") Partition part : partsToDelete) {
              listener.onDropPartition(null);
            }
          }
        }
        ms.dropPartitions(dbName, tableName, partNames);
      }

      return partPaths;
    }

    @Override
    public void drop_table(final String dbname, final String name, final boolean deleteData)
        throws NoSuchObjectException, MetaException {
      drop_table_with_environment_context(dbname, name, deleteData, null);
    }

    @Override
    public void drop_table_with_environment_context(final String dbname, final String name,
        final boolean deleteData, final EnvironmentContext envContext)
        throws NoSuchObjectException, MetaException {
      startTableFunction("drop_table", dbname, name);

      boolean success = false;
      Exception ex = null;
      try {
        success = drop_table_core(getMS(), dbname, name, deleteData, envContext, null);
      } catch (IOException e) {
        ex = e;
        throw new MetaException(e.getMessage());
      } catch (Exception e) {
        ex = e;
        throwMetaException(e);
      } finally {
        endFunction("drop_table", success, ex, name);
      }

    }

    private void updateStatsForTruncate(Map<String,String> props, EnvironmentContext environmentContext) {
      if (null == props) {
        return;
      }
      for (String stat : StatsSetupConst.supportedStats) {
        String statVal = props.get(stat);
        if (statVal != null) {
          //In the case of truncate table, we set the stats to be 0.
          props.put(stat, "0");
        }
      }
      //first set basic stats to true
      StatsSetupConst.setBasicStatsState(props, StatsSetupConst.TRUE);
      environmentContext.putToProperties(StatsSetupConst.STATS_GENERATED, StatsSetupConst.TASK);
      //then invalidate column stats
      StatsSetupConst.clearColumnStatsState(props);
      return;
    }

    private void alterPartitionForTruncate(final RawStore ms,
                                           final String dbName,
                                           final String tableName,
                                           final Table table,
                                           final Partition partition) throws Exception {
      EnvironmentContext environmentContext = new EnvironmentContext();
      updateStatsForTruncate(partition.getParameters(), environmentContext);

      if (!transactionalListeners.isEmpty()) {
        MetaStoreListenerNotifier.notifyEvent(transactionalListeners,
                EventType.ALTER_PARTITION,
                new AlterPartitionEvent(partition, partition, table, true, true, this));
      }

      if (!listeners.isEmpty()) {
        MetaStoreListenerNotifier.notifyEvent(listeners,
                EventType.ALTER_PARTITION,
                new AlterPartitionEvent(partition, partition, table, true, true, this));
      }

      alterHandler.alterPartition(ms, wh, dbName, tableName, null, partition, environmentContext, this);
    }

    private void alterTableStatsForTruncate(final RawStore ms,
                                            final String dbName,
                                            final String tableName,
                                            final Table table,
                                            final List<String> partNames) throws Exception {
      if (partNames == null) {
        if (0 != table.getPartitionKeysSize()) {
          for (Partition partition : ms.getPartitions(dbName, tableName, Integer.MAX_VALUE)) {
            alterPartitionForTruncate(ms, dbName, tableName, table, partition);
          }
        } else {
          EnvironmentContext environmentContext = new EnvironmentContext();
          updateStatsForTruncate(table.getParameters(), environmentContext);

          if (!transactionalListeners.isEmpty()) {
            MetaStoreListenerNotifier.notifyEvent(transactionalListeners,
                    EventType.ALTER_TABLE,
                    new AlterTableEvent(table, table, true, true, this));
          }

          if (!listeners.isEmpty()) {
            MetaStoreListenerNotifier.notifyEvent(listeners,
                    EventType.ALTER_TABLE,
                    new AlterTableEvent(table, table, true, true, this));
          }

          alterHandler.alterTable(ms, wh, dbName, tableName, table, environmentContext, this);
        }
      } else {
        for (Partition partition : ms.getPartitionsByNames(dbName, tableName, partNames)) {
          alterPartitionForTruncate(ms, dbName, tableName, table, partition);
        }
      }
      return;
    }

    private List<Path> getLocationsForTruncate(final RawStore ms,
                                               final String dbName,
                                               final String tableName,
                                               final Table table,
                                               final List<String> partNames) throws Exception {
      List<Path> locations = new ArrayList<Path>();
      if (partNames == null) {
        if (0 != table.getPartitionKeysSize()) {
          for (Partition partition : ms.getPartitions(dbName, tableName, Integer.MAX_VALUE)) {
            locations.add(new Path(partition.getSd().getLocation()));
          }
        } else {
          locations.add(new Path(table.getSd().getLocation()));
        }
      } else {
        for (Partition partition : ms.getPartitionsByNames(dbName, tableName, partNames)) {
          locations.add(new Path(partition.getSd().getLocation()));
        }
      }
      return locations;
    }

    @Override
    public void truncate_table(final String dbName, final String tableName, List<String> partNames)
      throws NoSuchObjectException, MetaException {
      try {
        Table tbl = get_table_core(dbName, tableName);
        boolean isAutopurge = (tbl.isSetParameters() && "true".equalsIgnoreCase(tbl.getParameters().get("auto.purge")));

        // This is not transactional
        for (Path location : getLocationsForTruncate(getMS(), dbName, tableName, tbl, partNames)) {
          FileSystem fs = location.getFileSystem(getHiveConf());
          HadoopShims.HdfsEncryptionShim shim
                  = ShimLoader.getHadoopShims().createHdfsEncryptionShim(fs, getHiveConf());
          if (!shim.isPathEncrypted(location)) {
            HdfsUtils.HadoopFileStatus status = new HdfsUtils.HadoopFileStatus(getHiveConf(), fs, location);
            FileStatus targetStatus = fs.getFileStatus(location);
            String targetGroup = targetStatus == null ? null : targetStatus.getGroup();
            wh.deleteDir(location, true, isAutopurge);
            fs.mkdirs(location);
            HdfsUtils.setFullFileStatus(getHiveConf(), status, targetGroup, fs, location, false);
          } else {
            FileStatus[] statuses = fs.listStatus(location, FileUtils.HIDDEN_FILES_PATH_FILTER);
            if (statuses == null || statuses.length == 0) {
              continue;
            }
            for (final FileStatus status : statuses) {
              wh.deleteDir(status.getPath(), true, isAutopurge);
            }
          }
        }

        // Alter the table/partition stats and also notify truncate table event
        alterTableStatsForTruncate(getMS(), dbName, tableName, tbl, partNames);
      } catch (IOException e) {
        throw new MetaException(e.getMessage());
      } catch (Exception e) {
        if (e instanceof MetaException) {
          throw (MetaException) e;
        } else if (e instanceof NoSuchObjectException) {
          throw (NoSuchObjectException) e;
        } else {
          throw newMetaException(e);
        }
      }
    }

    /**
     * Is this an external table?
     *
     * @param table
     *          Check if this table is external.
     * @return True if the table is external, otherwise false.
     */
    private boolean isExternal(Table table) {
      return MetaStoreUtils.isExternalTable(table);
    }

    private boolean isIndexTable(Table table) {
      return MetaStoreUtils.isIndexTable(table);
    }

    @Override
    @Deprecated
    public Table get_table(final String dbname, final String name) throws MetaException,
        NoSuchObjectException {
      return getTableInternal(dbname, name, null);
    }

    @Override
    public GetTableResult get_table_req(GetTableRequest req) throws MetaException,
        NoSuchObjectException {
      return new GetTableResult(getTableInternal(req.getDbName(), req.getTblName(),
          req.getCapabilities()));
    }

    private Table getTableInternal(String dbname, String name,
        ClientCapabilities capabilities) throws MetaException, NoSuchObjectException {
      if (isInTest) {
        assertClientHasCapability(capabilities, ClientCapability.TEST_CAPABILITY,
            "Hive tests", "get_table_req");
      }

      Table t = null;
      startTableFunction("get_table", dbname, name);
      Exception ex = null;
      try {
        t = get_table_core(dbname, name);
        if (MetaStoreUtils.isInsertOnlyTable(t.getParameters())) {
          assertClientHasCapability(capabilities, ClientCapability.INSERT_ONLY_TABLES,
              "insert-only tables", "get_table_req");
        }
        firePreEvent(new PreReadTableEvent(t, this));
      } catch (MetaException e) {
        ex = e;
        throw e;
      } catch (NoSuchObjectException e) {
        ex = e;
        throw e;
      } finally {
        endFunction("get_table", t != null, ex, name);
      }
      return t;
    }


    @Override
    public List<TableMeta> get_table_meta(String dbnames, String tblNames, List<String> tblTypes)
        throws MetaException, NoSuchObjectException {
      List<TableMeta> t = null;
      startTableFunction("get_table_metas", dbnames, tblNames);
      Exception ex = null;
      try {
        t = getMS().getTableMeta(dbnames, tblNames, tblTypes);
      } catch (Exception e) {
        ex = e;
        throw newMetaException(e);
      } finally {
        endFunction("get_table_metas", t != null, ex);
      }
      return t;
    }

    /**
     * Equivalent of get_table, but does not log audits and fire pre-event listener.
     * Meant to be used for calls made by other hive classes, that are not using the
     * thrift interface.
     * @param dbname
     * @param name
     * @return Table object
     * @throws MetaException
     * @throws NoSuchObjectException
     */
    public Table get_table_core(final String dbname, final String name) throws MetaException,
        NoSuchObjectException {
      Table t = null;
      try {
        t = getMS().getTable(dbname, name);
        if (t == null) {
          throw new NoSuchObjectException(dbname + "." + name
              + " table not found");
        }
      } catch (Exception e) {
        throwMetaException(e);
      }
      return t;
    }

    /**
     * Gets multiple tables from the hive metastore.
     *
     * @param dbName
     *          The name of the database in which the tables reside
     * @param tableNames
     *          The names of the tables to get.
     *
     * @return A list of tables whose names are in the the list "names" and
     *         are retrievable from the database specified by "dbnames."
     *         There is no guarantee of the order of the returned tables.
     *         If there are duplicate names, only one instance of the table will be returned.
     * @throws MetaException
     * @throws InvalidOperationException
     * @throws UnknownDBException
     */
    @Override
    @Deprecated
    public List<Table> get_table_objects_by_name(final String dbName, final List<String> tableNames)
        throws MetaException, InvalidOperationException, UnknownDBException {
      return getTableObjectsInternal(dbName, tableNames, null);
    }

    @Override
    public GetTablesResult get_table_objects_by_name_req(GetTablesRequest req) throws TException {
      return new GetTablesResult(getTableObjectsInternal(
          req.getDbName(), req.getTblNames(), req.getCapabilities()));
    }

    private List<Table> getTableObjectsInternal(
        String dbName, List<String> tableNames, ClientCapabilities capabilities)
            throws MetaException, InvalidOperationException, UnknownDBException {
      if (isInTest) {
        assertClientHasCapability(capabilities, ClientCapability.TEST_CAPABILITY,
            "Hive tests", "get_table_objects_by_name_req");
      }
      List<Table> tables = new ArrayList<Table>();
      startMultiTableFunction("get_multi_table", dbName, tableNames);
      Exception ex = null;
      int tableBatchSize = HiveConf.getIntVar(hiveConf,
          ConfVars.METASTORE_BATCH_RETRIEVE_MAX);

      try {
        if (dbName == null || dbName.isEmpty()) {
          throw new UnknownDBException("DB name is null or empty");
        }
        if (tableNames == null) {
          throw new InvalidOperationException(dbName + " cannot find null tables");
        }

        // The list of table names could contain duplicates. RawStore.getTableObjectsByName()
        // only guarantees returning no duplicate table objects in one batch. If we need
        // to break into multiple batches, remove duplicates first.
        List<String> distinctTableNames = tableNames;
        if (distinctTableNames.size() > tableBatchSize) {
          List<String> lowercaseTableNames = new ArrayList<String>();
          for (String tableName : tableNames) {
            lowercaseTableNames.add(HiveStringUtils.normalizeIdentifier(tableName));
          }
          distinctTableNames = new ArrayList<String>(new HashSet<String>(lowercaseTableNames));
        }

        RawStore ms = getMS();
        int startIndex = 0;
        // Retrieve the tables from the metastore in batches. Some databases like
        // Oracle cannot have over 1000 expressions in a in-list
        while (startIndex < distinctTableNames.size()) {
          int endIndex = Math.min(startIndex + tableBatchSize, distinctTableNames.size());
          tables.addAll(ms.getTableObjectsByName(dbName, distinctTableNames.subList(startIndex, endIndex)));
          startIndex = endIndex;
        }
        for (Table t : tables) {
          if (MetaStoreUtils.isInsertOnlyTable(t.getParameters())) {
            assertClientHasCapability(capabilities, ClientCapability.INSERT_ONLY_TABLES,
                "insert-only tables", "get_table_req");
          }
        }
      } catch (Exception e) {
        ex = e;
        if (e instanceof MetaException) {
          throw (MetaException) e;
        } else if (e instanceof InvalidOperationException) {
          throw (InvalidOperationException) e;
        } else if (e instanceof UnknownDBException) {
          throw (UnknownDBException) e;
        } else {
          throw newMetaException(e);
        }
      } finally {
        endFunction("get_multi_table", tables != null, ex, join(tableNames, ","));
      }
      return tables;
    }

    private void assertClientHasCapability(ClientCapabilities client,
        ClientCapability value, String what, String call) throws MetaException {
      if (!doesClientHaveCapability(client, value)) {
        throw new MetaException("Your client does not appear to support " + what + ". To skip"
            + " capability checks, please set " + ConfVars.METASTORE_CAPABILITY_CHECK.varname
            + " to false. This setting can be set globally, or on the client for the current"
            + " metastore session. Note that this may lead to incorrect results, data loss,"
            + " undefined behavior, etc. if your client is actually incompatible. You can also"
            + " specify custom client capabilities via " + call + " API.");
      }
    }

    private boolean doesClientHaveCapability(ClientCapabilities client, ClientCapability value) {
      if (!HiveConf.getBoolVar(getConf(), ConfVars.METASTORE_CAPABILITY_CHECK)) return true;
      return (client != null && client.isSetValues() && client.getValues().contains(value));
    }

    @Override
    public List<String> get_table_names_by_filter(
        final String dbName, final String filter, final short maxTables)
        throws MetaException, InvalidOperationException, UnknownDBException {
      List<String> tables = null;
      startFunction("get_table_names_by_filter", ": db = " + dbName + ", filter = " + filter);
      Exception ex = null;
      try {
        if (dbName == null || dbName.isEmpty()) {
          throw new UnknownDBException("DB name is null or empty");
        }
        if (filter == null) {
          throw new InvalidOperationException(filter + " cannot apply null filter");
        }
        tables = getMS().listTableNamesByFilter(dbName, filter, maxTables);
      } catch (Exception e) {
        ex = e;
        if (e instanceof MetaException) {
          throw (MetaException) e;
        } else if (e instanceof InvalidOperationException) {
          throw (InvalidOperationException) e;
        } else if (e instanceof UnknownDBException) {
          throw (UnknownDBException) e;
        } else {
          throw newMetaException(e);
        }
      } finally {
        endFunction("get_table_names_by_filter", tables != null, ex, join(tables, ","));
      }
      return tables;
    }

    private Partition append_partition_common(RawStore ms, String dbName, String tableName,
        List<String> part_vals, EnvironmentContext envContext) throws InvalidObjectException,
        AlreadyExistsException, MetaException {

      Partition part = new Partition();
      boolean success = false, madeDir = false;
      Path partLocation = null;
      Table tbl = null;
      Map<String, String> transactionalListenerResponses = Collections.emptyMap();
      try {
        ms.openTransaction();
        part.setDbName(dbName);
        part.setTableName(tableName);
        part.setValues(part_vals);

        MetaStoreUtils.validatePartitionNameCharacters(part_vals, partitionValidationPattern);

        tbl = ms.getTable(part.getDbName(), part.getTableName());
        if (tbl == null) {
          throw new InvalidObjectException(
              "Unable to add partition because table or database do not exist");
        }
        if (tbl.getSd().getLocation() == null) {
          throw new MetaException(
              "Cannot append a partition to a view");
        }

        firePreEvent(new PreAddPartitionEvent(tbl, part, this));

        part.setSd(tbl.getSd().deepCopy());
        partLocation = new Path(tbl.getSd().getLocation(), Warehouse
            .makePartName(tbl.getPartitionKeys(), part_vals));
        part.getSd().setLocation(partLocation.toString());

        Partition old_part = null;
        try {
          old_part = ms.getPartition(part.getDbName(), part
              .getTableName(), part.getValues());
        } catch (NoSuchObjectException e) {
          // this means there is no existing partition
          old_part = null;
        }
        if (old_part != null) {
          throw new AlreadyExistsException("Partition already exists:" + part);
        }

        if (!wh.isDir(partLocation)) {
          if (!wh.mkdirs(partLocation)) {
            throw new MetaException(partLocation
                + " is not a directory or unable to create one");
          }
          madeDir = true;
        }

        // set create time
        long time = System.currentTimeMillis() / 1000;
        part.setCreateTime((int) time);
        part.putToParameters(hive_metastoreConstants.DDL_TIME, Long.toString(time));

        if (HiveConf.getBoolVar(hiveConf, HiveConf.ConfVars.HIVESTATSAUTOGATHER) &&
            !MetaStoreUtils.isView(tbl)) {
          MetaStoreUtils.updatePartitionStatsFast(part, wh, madeDir, envContext);
        }

        if (ms.addPartition(part)) {
          if (!transactionalListeners.isEmpty()) {
            transactionalListenerResponses =
                MetaStoreListenerNotifier.notifyEvent(transactionalListeners,
                                                      EventType.ADD_PARTITION,
                                                      new AddPartitionEvent(tbl, part, true, this),
                                                      envContext);
          }

          success = ms.commitTransaction();
        }
      } finally {
        if (!success) {
          ms.rollbackTransaction();
          if (madeDir) {
            wh.deleteDir(partLocation, true);
          }
        }

        if (!listeners.isEmpty()) {
          MetaStoreListenerNotifier.notifyEvent(listeners,
                                                EventType.ADD_PARTITION,
                                                new AddPartitionEvent(tbl, part, success, this),
                                                envContext,
                                                transactionalListenerResponses);
        }
      }
      return part;
    }

    private void firePreEvent(PreEventContext event) throws MetaException {
      for (MetaStorePreEventListener listener : preListeners) {
        try {
          listener.onEvent(event);
        } catch (NoSuchObjectException e) {
          throw new MetaException(e.getMessage());
        } catch (InvalidOperationException e) {
          throw new MetaException(e.getMessage());
        }
      }
    }

    @Override
    public Partition append_partition(final String dbName, final String tableName,
        final List<String> part_vals) throws InvalidObjectException,
        AlreadyExistsException, MetaException {
      return append_partition_with_environment_context(dbName, tableName, part_vals, null);
    }

    @Override
    public Partition append_partition_with_environment_context(final String dbName,
        final String tableName, final List<String> part_vals, final EnvironmentContext envContext)
        throws InvalidObjectException, AlreadyExistsException, MetaException {
      startPartitionFunction("append_partition", dbName, tableName, part_vals);
      if (LOG.isDebugEnabled()) {
        for (String part : part_vals) {
          LOG.debug(part);
        }
      }

      Partition ret = null;
      Exception ex = null;
      try {
        ret = append_partition_common(getMS(), dbName, tableName, part_vals, envContext);
      } catch (Exception e) {
        ex = e;
        if (e instanceof MetaException) {
          throw (MetaException) e;
        } else if (e instanceof InvalidObjectException) {
          throw (InvalidObjectException) e;
        } else if (e instanceof AlreadyExistsException) {
          throw (AlreadyExistsException) e;
        } else {
          throw newMetaException(e);
        }
      } finally {
        endFunction("append_partition", ret != null, ex, tableName);
      }
      return ret;
    }

    private static class PartValEqWrapper {
      Partition partition;

      public PartValEqWrapper(Partition partition) {
        this.partition = partition;
      }

      @Override
      public int hashCode() {
        return partition.isSetValues() ? partition.getValues().hashCode() : 0;
      }

      @Override
      public boolean equals(Object obj) {
        if (this == obj) return true;
        if (obj == null || !(obj instanceof PartValEqWrapper)) return false;
        Partition p1 = this.partition, p2 = ((PartValEqWrapper)obj).partition;
        if (!p1.isSetValues() || !p2.isSetValues()) return p1.isSetValues() == p2.isSetValues();
        if (p1.getValues().size() != p2.getValues().size()) return false;
        for (int i = 0; i < p1.getValues().size(); ++i) {
          String v1 = p1.getValues().get(i);
          String v2 = p2.getValues().get(i);
          if (v1 == null && v2 == null) {
            continue;
          }
          if (v1 == null || !v1.equals(v2)) {
            return false;
          }
        }
        return true;
      }
    }

    private static class PartValEqWrapperLite {
      List<String> values;
      String location;

      public PartValEqWrapperLite(Partition partition) {
        this.values = partition.isSetValues()? partition.getValues() : null;
        this.location = partition.getSd().getLocation();
      }

      @Override
      public int hashCode() {
        return values == null ? 0 : values.hashCode();
      }

      @Override
      public boolean equals(Object obj) {
        if (this == obj) {
          return true;
        }
        if (obj == null || !(obj instanceof PartValEqWrapperLite)) {
          return false;
        }

        List<String> lhsValues = this.values;
        List<String> rhsValues = ((PartValEqWrapperLite)obj).values;

        if (lhsValues == null || rhsValues == null)
          return lhsValues == rhsValues;

        if (lhsValues.size() != rhsValues.size())
          return false;

        for (int i=0; i<lhsValues.size(); ++i) {
          String lhsValue = lhsValues.get(i);
          String rhsValue = rhsValues.get(i);

          if ((lhsValue == null && rhsValue != null)
              || (lhsValue != null && !lhsValue.equals(rhsValue))) {
            return false;
          }
        }

        return true;
      }
    }

    private List<Partition> add_partitions_core(final RawStore ms,
        String dbName, String tblName, List<Partition> parts, final boolean ifNotExists)
        throws MetaException, InvalidObjectException, AlreadyExistsException, TException {
      logInfo("add_partitions");
      boolean success = false;
      // Ensures that the list doesn't have dups, and keeps track of directories we have created.
      final Map<PartValEqWrapper, Boolean> addedPartitions =
          Collections.synchronizedMap(new HashMap<PartValEqWrapper, Boolean>());
      final List<Partition> newParts = new ArrayList<Partition>();
      final List<Partition> existingParts = new ArrayList<Partition>();
      Table tbl = null;
      Map<String, String> transactionalListenerResponses = Collections.emptyMap();

      try {
        ms.openTransaction();
        tbl = ms.getTable(dbName, tblName);
        if (tbl == null) {
          throw new InvalidObjectException("Unable to add partitions because "
              + "database or table " + dbName + "." + tblName + " does not exist");
        }

        if (!parts.isEmpty()) {
          firePreEvent(new PreAddPartitionEvent(tbl, parts, this));
        }

        List<Future<Partition>> partFutures = Lists.newArrayList();
        final Table table = tbl;
        for (final Partition part : parts) {
          if (!part.getTableName().equals(tblName) || !part.getDbName().equals(dbName)) {
            throw new MetaException("Partition does not belong to target table "
                + dbName + "." + tblName + ": " + part);
          }

          boolean shouldAdd = startAddPartition(ms, part, ifNotExists);
          if (!shouldAdd) {
            existingParts.add(part);
            LOG.info("Not adding partition " + part + " as it already exists");
            continue;
          }

          final UserGroupInformation ugi;
          try {
            ugi = UserGroupInformation.getCurrentUser();
          } catch (IOException e) {
            throw new RuntimeException(e);
          }

          partFutures.add(threadPool.submit(new Callable<Partition>() {
            @Override
            public Partition call() throws Exception {
              ugi.doAs(new PrivilegedExceptionAction<Object>() {
                @Override
                public Object run() throws Exception {
                  try {
                    boolean madeDir = createLocationForAddedPartition(table, part);
                    if (addedPartitions.put(new PartValEqWrapper(part), madeDir) != null) {
                      // Technically, for ifNotExists case, we could insert one and discard the other
                      // because the first one now "exists", but it seems better to report the problem
                      // upstream as such a command doesn't make sense.
                      throw new MetaException("Duplicate partitions in the list: " + part);
                    }
                    initializeAddedPartition(table, part, madeDir);
                  } catch (MetaException e) {
                    throw new IOException(e.getMessage(), e);
                  }
                  return null;
                }
              });
              return part;
            }
          }));
        }

        try {
          for (Future<Partition> partFuture : partFutures) {
            Partition part = partFuture.get();
            if (part != null) {
              newParts.add(part);
            }
          }
        } catch (InterruptedException | ExecutionException e) {
          // cancel other tasks
          for (Future<Partition> partFuture : partFutures) {
            partFuture.cancel(true);
          }
          throw new MetaException(e.getMessage());
        }

        if (!newParts.isEmpty()) {
          success = ms.addPartitions(dbName, tblName, newParts);
        } else {
          success = true;
        }

        // Setting success to false to make sure that if the listener fails, rollback happens.
        success = false;
        // Notification is generated for newly created partitions only. The subset of partitions
        // that already exist (existingParts), will not generate notifications.
        if (!transactionalListeners.isEmpty()) {
          transactionalListenerResponses =
              MetaStoreListenerNotifier.notifyEvent(transactionalListeners,
                                                    EventType.ADD_PARTITION,
                                                    new AddPartitionEvent(tbl, newParts, true, this));
        }

        success = ms.commitTransaction();
      } finally {
        if (!success) {
          ms.rollbackTransaction();
          for (Map.Entry<PartValEqWrapper, Boolean> e : addedPartitions.entrySet()) {
            if (e.getValue()) {
              // we just created this directory - it's not a case of pre-creation, so we nuke.
              wh.deleteDir(new Path(e.getKey().partition.getSd().getLocation()), true);
            }
          }

          if (!listeners.isEmpty()) {
            MetaStoreListenerNotifier.notifyEvent(listeners,
                                                  EventType.ADD_PARTITION,
                                                  new AddPartitionEvent(tbl, parts, false, this));
          }
        } else {
          if (!listeners.isEmpty()) {
            MetaStoreListenerNotifier.notifyEvent(listeners,
                                                  EventType.ADD_PARTITION,
                                                  new AddPartitionEvent(tbl, newParts, true, this),
                                                  null,
                                                  transactionalListenerResponses);

            if (!existingParts.isEmpty()) {
              // The request has succeeded but we failed to add these partitions.
              MetaStoreListenerNotifier.notifyEvent(listeners,
                                                    EventType.ADD_PARTITION,
                                                    new AddPartitionEvent(tbl, existingParts, false, this));
            }
          }
        }
      }
      return newParts;
    }

    @Override
    public AddPartitionsResult add_partitions_req(AddPartitionsRequest request)
        throws InvalidObjectException, AlreadyExistsException, MetaException, TException {
      AddPartitionsResult result = new AddPartitionsResult();
      if (request.getParts().isEmpty()) {
        return result;
      }
      try {
        List<Partition> parts = add_partitions_core(getMS(), request.getDbName(),
            request.getTblName(), request.getParts(), request.isIfNotExists());
        if (request.isNeedResult()) {
          result.setPartitions(parts);
        }
      } catch (TException te) {
        throw te;
      } catch (Exception e) {
        throw newMetaException(e);
      }
      return result;
    }

    @Override
    public int add_partitions(final List<Partition> parts) throws MetaException,
        InvalidObjectException, AlreadyExistsException {
      startFunction("add_partition");
      if (parts.size() == 0) {
        return 0;
      }

      Integer ret = null;
      Exception ex = null;
      try {
        // Old API assumed all partitions belong to the same table; keep the same assumption
        ret = add_partitions_core(getMS(), parts.get(0).getDbName(),
            parts.get(0).getTableName(), parts, false).size();
        assert ret == parts.size();
      } catch (Exception e) {
        ex = e;
        if (e instanceof MetaException) {
          throw (MetaException) e;
        } else if (e instanceof InvalidObjectException) {
          throw (InvalidObjectException) e;
        } else if (e instanceof AlreadyExistsException) {
          throw (AlreadyExistsException) e;
        } else {
          throw newMetaException(e);
        }
      } finally {
        String tableName = parts.get(0).getTableName();
        endFunction("add_partition", ret != null, ex, tableName);
      }
      return ret;
    }

    @Override
    public int add_partitions_pspec(final List<PartitionSpec> partSpecs)
        throws TException {
      logInfo("add_partitions_pspec");

      if (partSpecs.isEmpty()) {
        return 0;
      }

      String dbName = partSpecs.get(0).getDbName();
      String tableName = partSpecs.get(0).getTableName();

      return add_partitions_pspec_core(getMS(), dbName, tableName, partSpecs, false);
    }

    private int add_partitions_pspec_core(
        RawStore ms, String dbName, String tblName, List<PartitionSpec> partSpecs, boolean ifNotExists)
        throws TException {
      boolean success = false;
      // Ensures that the list doesn't have dups, and keeps track of directories we have created.
      final Map<PartValEqWrapperLite, Boolean> addedPartitions =
          Collections.synchronizedMap(new HashMap<PartValEqWrapperLite, Boolean>());
      PartitionSpecProxy partitionSpecProxy = PartitionSpecProxy.Factory.get(partSpecs);
      final PartitionSpecProxy.PartitionIterator partitionIterator = partitionSpecProxy
          .getPartitionIterator();
      Table tbl = null;
      Map<String, String> transactionalListenerResponses = Collections.emptyMap();
      try {
        ms.openTransaction();
        tbl = ms.getTable(dbName, tblName);
        if (tbl == null) {
          throw new InvalidObjectException("Unable to add partitions because "
              + "database or table " + dbName + "." + tblName + " does not exist");
        }

        firePreEvent(new PreAddPartitionEvent(tbl, partitionSpecProxy, this));
        List<Future<Partition>> partFutures = Lists.newArrayList();
        final Table table = tbl;
        while(partitionIterator.hasNext()) {
          final Partition part = partitionIterator.getCurrent();

          if (!part.getTableName().equals(tblName) || !part.getDbName().equals(dbName)) {
            throw new MetaException("Partition does not belong to target table "
                + dbName + "." + tblName + ": " + part);
          }

          boolean shouldAdd = startAddPartition(ms, part, ifNotExists);
          if (!shouldAdd) {
            LOG.info("Not adding partition " + part + " as it already exists");
            continue;
          }

          final UserGroupInformation ugi;
          try {
            ugi = UserGroupInformation.getCurrentUser();
          } catch (IOException e) {
            throw new RuntimeException(e);
          }

          partFutures.add(threadPool.submit(new Callable() {
            @Override public Object call() throws Exception {
              ugi.doAs(new PrivilegedExceptionAction<Object>() {
                @Override
                public Object run() throws Exception {
                  try {
                    boolean madeDir = createLocationForAddedPartition(table, part);
                    if (addedPartitions.put(new PartValEqWrapperLite(part), madeDir) != null) {
                      // Technically, for ifNotExists case, we could insert one and discard the other
                      // because the first one now "exists", but it seems better to report the problem
                      // upstream as such a command doesn't make sense.
                      throw new MetaException("Duplicate partitions in the list: " + part);
                    }
                    initializeAddedPartition(table, part, madeDir);
                  } catch (MetaException e) {
                    throw new IOException(e.getMessage(), e);
                  }
                  return null;
                }
              });
              return part;
            }
          }));
          partitionIterator.next();
        }

        try {
          for (Future<Partition> partFuture : partFutures) {
            partFuture.get();
          }
        } catch (InterruptedException | ExecutionException e) {
          // cancel other tasks
          for (Future<Partition> partFuture : partFutures) {
            partFuture.cancel(true);
          }
          throw new MetaException(e.getMessage());
        }

        success = ms.addPartitions(dbName, tblName, partitionSpecProxy, ifNotExists);
        //setting success to false to make sure that if the listener fails, rollback happens.
        success = false;

        if (!transactionalListeners.isEmpty()) {
          transactionalListenerResponses =
              MetaStoreListenerNotifier.notifyEvent(transactionalListeners,
                                                    EventType.ADD_PARTITION,
                                                    new AddPartitionEvent(tbl, partitionSpecProxy, true, this));
        }

        success = ms.commitTransaction();
        return addedPartitions.size();
      } finally {
        if (!success) {
          ms.rollbackTransaction();
          for (Map.Entry<PartValEqWrapperLite, Boolean> e : addedPartitions.entrySet()) {
            if (e.getValue()) {
              // we just created this directory - it's not a case of pre-creation, so we nuke.
              wh.deleteDir(new Path(e.getKey().location), true);
            }
          }
        }

        if (!listeners.isEmpty()) {
          MetaStoreListenerNotifier.notifyEvent(listeners,
                                                EventType.ADD_PARTITION,
                                                new AddPartitionEvent(tbl, partitionSpecProxy, true, this),
                                                null,
                                                transactionalListenerResponses);
        }
      }
    }

    private boolean startAddPartition(
        RawStore ms, Partition part, boolean ifNotExists) throws MetaException, TException {
      MetaStoreUtils.validatePartitionNameCharacters(part.getValues(),
          partitionValidationPattern);
      boolean doesExist = ms.doesPartitionExist(
          part.getDbName(), part.getTableName(), part.getValues());
      if (doesExist && !ifNotExists) {
        throw new AlreadyExistsException("Partition already exists: " + part);
      }
      return !doesExist;
    }

    /**
     * Handles the location for a partition being created.
     * @param tbl Table.
     * @param part Partition.
     * @return Whether the partition SD location is set to a newly created directory.
     */
    private boolean createLocationForAddedPartition(
        final Table tbl, final Partition part) throws MetaException {
      Path partLocation = null;
      String partLocationStr = null;
      if (part.getSd() != null) {
        partLocationStr = part.getSd().getLocation();
      }

      if (partLocationStr == null || partLocationStr.isEmpty()) {
        // set default location if not specified and this is
        // a physical table partition (not a view)
        if (tbl.getSd().getLocation() != null) {
          partLocation = new Path(tbl.getSd().getLocation(), Warehouse
              .makePartName(tbl.getPartitionKeys(), part.getValues()));
        }
      } else {
        if (tbl.getSd().getLocation() == null) {
          throw new MetaException("Cannot specify location for a view partition");
        }
        partLocation = wh.getDnsPath(new Path(partLocationStr));
      }

      boolean result = false;
      if (partLocation != null) {
        part.getSd().setLocation(partLocation.toString());

        // Check to see if the directory already exists before calling
        // mkdirs() because if the file system is read-only, mkdirs will
        // throw an exception even if the directory already exists.
        if (!wh.isDir(partLocation)) {
          if (!wh.mkdirs(partLocation)) {
            throw new MetaException(partLocation
                + " is not a directory or unable to create one");
          }
          result = true;
        }
      }
      return result;
    }

    private void initializeAddedPartition(
        final Table tbl, final Partition part, boolean madeDir) throws MetaException {
      initializeAddedPartition(tbl, new PartitionSpecProxy.SimplePartitionWrapperIterator(part), madeDir);
    }

    private void initializeAddedPartition(
        final Table tbl, final PartitionSpecProxy.PartitionIterator part, boolean madeDir) throws MetaException {
      if (HiveConf.getBoolVar(hiveConf, HiveConf.ConfVars.HIVESTATSAUTOGATHER) &&
          !MetaStoreUtils.isView(tbl)) {
        MetaStoreUtils.updatePartitionStatsFast(part, wh, madeDir, false, null);
      }

      // set create time
      long time = System.currentTimeMillis() / 1000;
      part.setCreateTime((int) time);
      if (part.getParameters() == null ||
          part.getParameters().get(hive_metastoreConstants.DDL_TIME) == null) {
        part.putToParameters(hive_metastoreConstants.DDL_TIME, Long.toString(time));
      }

      // Inherit table properties into partition properties.
      Map<String, String> tblParams = tbl.getParameters();
      String inheritProps = hiveConf.getVar(ConfVars.METASTORE_PART_INHERIT_TBL_PROPS).trim();
      // Default value is empty string in which case no properties will be inherited.
      // * implies all properties needs to be inherited
      Set<String> inheritKeys = new HashSet<String>(Arrays.asList(inheritProps.split(",")));
      if (inheritKeys.contains("*")) {
        inheritKeys = tblParams.keySet();
      }

      for (String key : inheritKeys) {
        String paramVal = tblParams.get(key);
        if (null != paramVal) { // add the property only if it exists in table properties
          part.putToParameters(key, paramVal);
        }
      }
    }

    private Partition add_partition_core(final RawStore ms,
        final Partition part, final EnvironmentContext envContext)
        throws InvalidObjectException, AlreadyExistsException, MetaException, TException {
      boolean success = false;
      Table tbl = null;
      Map<String, String> transactionalListenerResponses = Collections.emptyMap();
      try {
        ms.openTransaction();
        tbl = ms.getTable(part.getDbName(), part.getTableName());
        if (tbl == null) {
          throw new InvalidObjectException(
              "Unable to add partition because table or database do not exist");
        }

        firePreEvent(new PreAddPartitionEvent(tbl, part, this));

        boolean shouldAdd = startAddPartition(ms, part, false);
        assert shouldAdd; // start would throw if it already existed here
        boolean madeDir = createLocationForAddedPartition(tbl, part);
        try {
          initializeAddedPartition(tbl, part, madeDir);
          success = ms.addPartition(part);
        } finally {
          if (!success && madeDir) {
            wh.deleteDir(new Path(part.getSd().getLocation()), true);
          }
        }

        // Setting success to false to make sure that if the listener fails, rollback happens.
        success = false;

        if (!transactionalListeners.isEmpty()) {
          transactionalListenerResponses =
              MetaStoreListenerNotifier.notifyEvent(transactionalListeners,
                                                    EventType.ADD_PARTITION,
                                                    new AddPartitionEvent(tbl, Arrays.asList(part), true, this),
                                                    envContext);

        }

        // we proceed only if we'd actually succeeded anyway, otherwise,
        // we'd have thrown an exception
        success = ms.commitTransaction();
      } finally {
        if (!success) {
          ms.rollbackTransaction();
        }

        if (!listeners.isEmpty()) {
          MetaStoreListenerNotifier.notifyEvent(listeners,
                                                EventType.ADD_PARTITION,
                                                new AddPartitionEvent(tbl, Arrays.asList(part), success, this),
                                                envContext,
                                                transactionalListenerResponses);

        }
      }
      return part;
    }

    @Override
    public Partition add_partition(final Partition part)
        throws InvalidObjectException, AlreadyExistsException, MetaException {
      return add_partition_with_environment_context(part, null);
    }

    @Override
    public Partition add_partition_with_environment_context(
        final Partition part, EnvironmentContext envContext)
        throws InvalidObjectException, AlreadyExistsException,
        MetaException {
      startTableFunction("add_partition",
          part.getDbName(), part.getTableName());
      Partition ret = null;
      Exception ex = null;
      try {
        ret = add_partition_core(getMS(), part, envContext);
      } catch (Exception e) {
        ex = e;
        if (e instanceof MetaException) {
          throw (MetaException) e;
        } else if (e instanceof InvalidObjectException) {
          throw (InvalidObjectException) e;
        } else if (e instanceof AlreadyExistsException) {
          throw (AlreadyExistsException) e;
        } else {
          throw newMetaException(e);
        }
      } finally {
        endFunction("add_partition", ret != null, ex, part != null ?  part.getTableName(): null);
      }
      return ret;
    }

    @Override
    public Partition exchange_partition(Map<String, String> partitionSpecs,
        String sourceDbName, String sourceTableName, String destDbName,
        String destTableName) throws MetaException, NoSuchObjectException,
        InvalidObjectException, InvalidInputException, TException {
      exchange_partitions(partitionSpecs, sourceDbName, sourceTableName, destDbName, destTableName);
      return new Partition();
    }

    @Override
    public List<Partition> exchange_partitions(Map<String, String> partitionSpecs,
        String sourceDbName, String sourceTableName, String destDbName,
        String destTableName) throws MetaException, NoSuchObjectException,
        InvalidObjectException, InvalidInputException, TException {
      boolean success = false;
      boolean pathCreated = false;
      RawStore ms = getMS();
      ms.openTransaction();
      Table destinationTable = ms.getTable(destDbName, destTableName);
      Table sourceTable = ms.getTable(sourceDbName, sourceTableName);
      List<String> partVals = MetaStoreUtils.getPvals(sourceTable.getPartitionKeys(),
          partitionSpecs);
      List<String> partValsPresent = new ArrayList<String> ();
      List<FieldSchema> partitionKeysPresent = new ArrayList<FieldSchema> ();
      int i = 0;
      for (FieldSchema fs: sourceTable.getPartitionKeys()) {
        String partVal = partVals.get(i);
        if (partVal != null && !partVal.equals("")) {
          partValsPresent.add(partVal);
          partitionKeysPresent.add(fs);
        }
        i++;
      }
      List<Partition> partitionsToExchange = get_partitions_ps(sourceDbName, sourceTableName,
          partVals, (short)-1);
      boolean sameColumns = MetaStoreUtils.compareFieldColumns(
          sourceTable.getSd().getCols(), destinationTable.getSd().getCols());
      boolean samePartitions = MetaStoreUtils.compareFieldColumns(
          sourceTable.getPartitionKeys(), destinationTable.getPartitionKeys());
      if (!sameColumns || !samePartitions) {
        throw new MetaException("The tables have different schemas." +
            " Their partitions cannot be exchanged.");
      }
      Path sourcePath = new Path(sourceTable.getSd().getLocation(),
          Warehouse.makePartName(partitionKeysPresent, partValsPresent));
      Path destPath = new Path(destinationTable.getSd().getLocation(),
          Warehouse.makePartName(partitionKeysPresent, partValsPresent));
      List<Partition> destPartitions = new ArrayList<Partition>();

      Map<String, String> transactionalListenerResponsesForAddPartition = Collections.emptyMap();
      List<Map<String, String>> transactionalListenerResponsesForDropPartition =
          Lists.newArrayListWithCapacity(partitionsToExchange.size());

      try {
        for (Partition partition: partitionsToExchange) {
          Partition destPartition = new Partition(partition);
          destPartition.setDbName(destDbName);
          destPartition.setTableName(destinationTable.getTableName());
          Path destPartitionPath = new Path(destinationTable.getSd().getLocation(),
              Warehouse.makePartName(destinationTable.getPartitionKeys(), partition.getValues()));
          destPartition.getSd().setLocation(destPartitionPath.toString());
          ms.addPartition(destPartition);
          destPartitions.add(destPartition);
          ms.dropPartition(partition.getDbName(), sourceTable.getTableName(),
            partition.getValues());
        }
        Path destParentPath = destPath.getParent();
        if (!wh.isDir(destParentPath)) {
          if (!wh.mkdirs(destParentPath)) {
              throw new MetaException("Unable to create path " + destParentPath);
          }
        }
        /**
         * TODO: Use the hard link feature of hdfs
         * once https://issues.apache.org/jira/browse/HDFS-3370 is done
         */
        pathCreated = wh.renameDir(sourcePath, destPath);

        // Setting success to false to make sure that if the listener fails, rollback happens.
        success = false;

        if (!transactionalListeners.isEmpty()) {
          transactionalListenerResponsesForAddPartition =
              MetaStoreListenerNotifier.notifyEvent(transactionalListeners,
                                                    EventType.ADD_PARTITION,
                                                    new AddPartitionEvent(destinationTable, destPartitions, true, this));

          for (Partition partition : partitionsToExchange) {
            DropPartitionEvent dropPartitionEvent =
                new DropPartitionEvent(sourceTable, partition, true, true, this);
            transactionalListenerResponsesForDropPartition.add(
                MetaStoreListenerNotifier.notifyEvent(transactionalListeners,
                                                      EventType.DROP_PARTITION,
                                                      dropPartitionEvent));
          }
        }

        success = ms.commitTransaction();
        return destPartitions;
      } finally {
        if (!success || !pathCreated) {
          ms.rollbackTransaction();
          if (pathCreated) {
            wh.renameDir(destPath, sourcePath);
          }
        }

        if (!listeners.isEmpty()) {
          AddPartitionEvent addPartitionEvent = new AddPartitionEvent(destinationTable, destPartitions, success, this);
          MetaStoreListenerNotifier.notifyEvent(listeners,
                                                EventType.ADD_PARTITION,
                                                addPartitionEvent,
                                                null,
                                                transactionalListenerResponsesForAddPartition);

          i = 0;
          for (Partition partition : partitionsToExchange) {
            DropPartitionEvent dropPartitionEvent =
                new DropPartitionEvent(sourceTable, partition, success, true, this);
            Map<String, String> parameters =
                (transactionalListenerResponsesForDropPartition.size() > i)
                    ? transactionalListenerResponsesForDropPartition.get(i)
                    : null;

            MetaStoreListenerNotifier.notifyEvent(listeners,
                                                  EventType.DROP_PARTITION,
                                                  dropPartitionEvent,
                                                  null,
                                                  parameters);
            i++;
          }
        }
      }
    }

    private boolean drop_partition_common(RawStore ms, String db_name, String tbl_name,
      List<String> part_vals, final boolean deleteData, final EnvironmentContext envContext)
      throws MetaException, NoSuchObjectException, IOException, InvalidObjectException,
      InvalidInputException {
      boolean success = false;
      Path partPath = null;
      Table tbl = null;
      Partition part = null;
      boolean isArchived = false;
      Path archiveParentDir = null;
      boolean mustPurge = false;
      boolean isExternalTbl = false;
      Map<String, String> transactionalListenerResponses = Collections.emptyMap();

      try {
        ms.openTransaction();
        part = ms.getPartition(db_name, tbl_name, part_vals);
        tbl = get_table_core(db_name, tbl_name);
        isExternalTbl = isExternal(tbl);
        firePreEvent(new PreDropPartitionEvent(tbl, part, deleteData, this));
        mustPurge = isMustPurge(envContext, tbl);

        if (part == null) {
          throw new NoSuchObjectException("Partition doesn't exist. "
              + part_vals);
        }

        isArchived = MetaStoreUtils.isArchived(part);
        if (isArchived) {
          archiveParentDir = MetaStoreUtils.getOriginalLocation(part);
          verifyIsWritablePath(archiveParentDir);
        }

        if ((part.getSd() != null) && (part.getSd().getLocation() != null)) {
          partPath = new Path(part.getSd().getLocation());
          verifyIsWritablePath(partPath);
        }

        if (!ms.dropPartition(db_name, tbl_name, part_vals)) {
          throw new MetaException("Unable to drop partition");
        } else {
          if (!transactionalListeners.isEmpty()) {

            transactionalListenerResponses =
                MetaStoreListenerNotifier.notifyEvent(transactionalListeners,
                                                      EventType.DROP_PARTITION,
                                                      new DropPartitionEvent(tbl, part, true, deleteData, this),
                                                      envContext);
          }
          success = ms.commitTransaction();
        }
      } finally {
        if (!success) {
          ms.rollbackTransaction();
        } else if (deleteData && ((partPath != null) || (archiveParentDir != null))) {
          if (!isExternalTbl) {
            if (mustPurge) {
              LOG.info("dropPartition() will purge " + partPath + " directly, skipping trash.");
            }
            else {
              LOG.info("dropPartition() will move " + partPath + " to trash-directory.");
            }
            // Archived partitions have har:/to_har_file as their location.
            // The original directory was saved in params
            if (isArchived) {
              assert (archiveParentDir != null);
              wh.deleteDir(archiveParentDir, true, mustPurge);
            } else {
              assert (partPath != null);
              wh.deleteDir(partPath, true, mustPurge);
              deleteParentRecursive(partPath.getParent(), part_vals.size() - 1, mustPurge);
            }
            // ok even if the data is not deleted
          }
        }
        if (!listeners.isEmpty()) {
          MetaStoreListenerNotifier.notifyEvent(listeners,
                                                EventType.DROP_PARTITION,
                                                new DropPartitionEvent(tbl, part, success, deleteData, this),
                                                envContext,
                                                transactionalListenerResponses);
        }
      }
      return true;
    }

    private static boolean isMustPurge(EnvironmentContext envContext, Table tbl) {
      // Data needs deletion. Check if trash may be skipped.
      // Trash may be skipped iff:
      //  1. deleteData == true, obviously.
      //  2. tbl is external.
      //  3. Either
      //    3.1. User has specified PURGE from the commandline, and if not,
      //    3.2. User has set the table to auto-purge.
      return ((envContext != null) && Boolean.parseBoolean(envContext.getProperties().get("ifPurge")))
        || (tbl.isSetParameters() && "true".equalsIgnoreCase(tbl.getParameters().get("auto.purge")));

    }
    private void deleteParentRecursive(Path parent, int depth, boolean mustPurge) throws IOException, MetaException {
      if (depth > 0 && parent != null && wh.isWritable(parent) && wh.isEmpty(parent)) {
        wh.deleteDir(parent, true, mustPurge);
        deleteParentRecursive(parent.getParent(), depth - 1, mustPurge);
      }
    }

    @Override
    public boolean drop_partition(final String db_name, final String tbl_name,
        final List<String> part_vals, final boolean deleteData)
        throws NoSuchObjectException, MetaException, TException {
      return drop_partition_with_environment_context(db_name, tbl_name, part_vals, deleteData,
          null);
    }

    private static class PathAndPartValSize {
      public PathAndPartValSize(Path path, int partValSize) {
        this.path = path;
        this.partValSize = partValSize;
      }
      public Path path;
      public int partValSize;
    }

    @Override
    public DropPartitionsResult drop_partitions_req(
        DropPartitionsRequest request) throws MetaException, NoSuchObjectException, TException {
      RawStore ms = getMS();
      String dbName = request.getDbName(), tblName = request.getTblName();
      boolean ifExists = request.isSetIfExists() && request.isIfExists();
      boolean deleteData = request.isSetDeleteData() && request.isDeleteData();
      boolean ignoreProtection = request.isSetIgnoreProtection() && request.isIgnoreProtection();
      boolean needResult = !request.isSetNeedResult() || request.isNeedResult();
      List<PathAndPartValSize> dirsToDelete = new ArrayList<PathAndPartValSize>();
      List<Path> archToDelete = new ArrayList<Path>();
      EnvironmentContext envContext = request.isSetEnvironmentContext()
          ? request.getEnvironmentContext() : null;

      boolean success = false;
      ms.openTransaction();
      Table tbl = null;
      List<Partition> parts = null;
      boolean mustPurge = false;
      boolean isExternalTbl = false;
      List<Map<String, String>> transactionalListenerResponses = Lists.newArrayList();

      try {
        // We need Partition-s for firing events and for result; DN needs MPartition-s to drop.
        // Great... Maybe we could bypass fetching MPartitions by issuing direct SQL deletes.
        tbl = get_table_core(dbName, tblName);
        isExternalTbl = isExternal(tbl);
        mustPurge = isMustPurge(envContext, tbl);
        int minCount = 0;
        RequestPartsSpec spec = request.getParts();
        List<String> partNames = null;
        if (spec.isSetExprs()) {
          // Dropping by expressions.
          parts = new ArrayList<Partition>(spec.getExprs().size());
          for (DropPartitionsExpr expr : spec.getExprs()) {
            ++minCount; // At least one partition per expression, if not ifExists
            List<Partition> result = new ArrayList<Partition>();
            boolean hasUnknown = ms.getPartitionsByExpr(
                dbName, tblName, expr.getExpr(), null, (short)-1, result);
            if (hasUnknown) {
              // Expr is built by DDLSA, it should only contain part cols and simple ops
              throw new MetaException("Unexpected unknown partitions to drop");
            }
            // this is to prevent dropping archived partition which is archived in a
            // different level the drop command specified.
            if (!ignoreProtection && expr.isSetPartArchiveLevel()) {
              for (Partition part : parts) {
                if (MetaStoreUtils.isArchived(part)
                    && MetaStoreUtils.getArchivingLevel(part) < expr.getPartArchiveLevel()) {
                  throw new MetaException("Cannot drop a subset of partitions "
                      + " in an archive, partition " + part);
                }
              }
            }
            parts.addAll(result);
          }
        } else if (spec.isSetNames()) {
          partNames = spec.getNames();
          minCount = partNames.size();
          parts = ms.getPartitionsByNames(dbName, tblName, partNames);
        } else {
          throw new MetaException("Partition spec is not set");
        }

        if ((parts.size() < minCount) && !ifExists) {
          throw new NoSuchObjectException("Some partitions to drop are missing");
        }

        List<String> colNames = null;
        if (partNames == null) {
          partNames = new ArrayList<String>(parts.size());
          colNames = new ArrayList<String>(tbl.getPartitionKeys().size());
          for (FieldSchema col : tbl.getPartitionKeys()) {
            colNames.add(col.getName());
          }
        }

        for (Partition part : parts) {

          // TODO - we need to speed this up for the normal path where all partitions are under
          // the table and we don't have to stat every partition

          firePreEvent(new PreDropPartitionEvent(tbl, part, deleteData, this));
          if (colNames != null) {
            partNames.add(FileUtils.makePartName(colNames, part.getValues()));
          }
          // Preserve the old behavior of failing when we cannot write, even w/o deleteData,
          // and even if the table is external. That might not make any sense.
          if (MetaStoreUtils.isArchived(part)) {
            Path archiveParentDir = MetaStoreUtils.getOriginalLocation(part);
            verifyIsWritablePath(archiveParentDir);
            archToDelete.add(archiveParentDir);
          }
          if ((part.getSd() != null) && (part.getSd().getLocation() != null)) {
            Path partPath = new Path(part.getSd().getLocation());
            verifyIsWritablePath(partPath);
            dirsToDelete.add(new PathAndPartValSize(partPath, part.getValues().size()));
          }
        }

        ms.dropPartitions(dbName, tblName, partNames);
        if (parts != null && !transactionalListeners.isEmpty()) {
          for (Partition part : parts) {
            transactionalListenerResponses.add(
                MetaStoreListenerNotifier.notifyEvent(transactionalListeners,
                                                      EventType.DROP_PARTITION,
                                                      new DropPartitionEvent(tbl, part, true, deleteData, this),
                                                      envContext));
          }
        }

        success = ms.commitTransaction();
        DropPartitionsResult result = new DropPartitionsResult();
        if (needResult) {
          result.setPartitions(parts);
        }

        return result;
      } finally {
        if (!success) {
          ms.rollbackTransaction();
        } else if (deleteData && !isExternal(tbl)) {
          LOG.info( mustPurge?
                      "dropPartition() will purge partition-directories directly, skipping trash."
                    :  "dropPartition() will move partition-directories to trash-directory.");
          // Archived partitions have har:/to_har_file as their location.
          // The original directory was saved in params
          for (Path path : archToDelete) {
            wh.deleteDir(path, true, mustPurge);
          }
          for (PathAndPartValSize p : dirsToDelete) {
            wh.deleteDir(p.path, true, mustPurge);
            try {
              deleteParentRecursive(p.path.getParent(), p.partValSize - 1, mustPurge);
            } catch (IOException ex) {
              LOG.warn("Error from deleteParentRecursive", ex);
              throw new MetaException("Failed to delete parent: " + ex.getMessage());
            }
          }
        }
        if (parts != null) {
          int i = 0;
          if (parts != null && !listeners.isEmpty()) {
            for (Partition part : parts) {
              Map<String, String> parameters =
                  (!transactionalListenerResponses.isEmpty()) ? transactionalListenerResponses.get(i) : null;

              MetaStoreListenerNotifier.notifyEvent(listeners,
                                                    EventType.DROP_PARTITION,
                                                    new DropPartitionEvent(tbl, part, success, deleteData, this),
                                                    envContext,
                                                    parameters);

              i++;
            }
          }
        }
      }
    }

    private void verifyIsWritablePath(Path dir) throws MetaException {
      try {
        if (!wh.isWritable(dir.getParent())) {
          throw new MetaException("Table partition not deleted since " + dir.getParent()
              + " is not writable by " + hiveConf.getUser());
        }
      } catch (IOException ex) {
        LOG.warn("Error from isWritable", ex);
        throw new MetaException("Table partition not deleted since " + dir.getParent()
            + " access cannot be checked: " + ex.getMessage());
      }
    }

    @Override
    public boolean drop_partition_with_environment_context(final String db_name,
        final String tbl_name, final List<String> part_vals, final boolean deleteData,
        final EnvironmentContext envContext)
        throws NoSuchObjectException, MetaException, TException {
      startPartitionFunction("drop_partition", db_name, tbl_name, part_vals);
      LOG.info("Partition values:" + part_vals);

      boolean ret = false;
      Exception ex = null;
      try {
        ret = drop_partition_common(getMS(), db_name, tbl_name, part_vals, deleteData, envContext);
      } catch (IOException e) {
        ex = e;
        throw new MetaException(e.getMessage());
      } catch (Exception e) {
        ex = e;
        rethrowException(e);
      } finally {
        endFunction("drop_partition", ret, ex, tbl_name);
      }
      return ret;

    }

    @Override
    public Partition get_partition(final String db_name, final String tbl_name,
        final List<String> part_vals) throws MetaException, NoSuchObjectException {
      startPartitionFunction("get_partition", db_name, tbl_name, part_vals);

      Partition ret = null;
      Exception ex = null;
      try {
        fireReadTablePreEvent(db_name, tbl_name);
        ret = getMS().getPartition(db_name, tbl_name, part_vals);
      } catch (Exception e) {
        ex = e;
        throwMetaException(e);
      } finally {
        endFunction("get_partition", ret != null, ex, tbl_name);
      }
      return ret;
    }

    /**
     * Fire a pre-event for read table operation, if there are any
     * pre-event listeners registered
     *
     * @param dbName
     * @param tblName
     * @throws MetaException
     * @throws NoSuchObjectException
     */
    private void fireReadTablePreEvent(String dbName, String tblName) throws MetaException, NoSuchObjectException {
      if(preListeners.size() > 0) {
        // do this only if there is a pre event listener registered (avoid unnecessary
        // metastore api call)
        Table t = getMS().getTable(dbName, tblName);
        if (t == null) {
          throw new NoSuchObjectException(dbName + "." + tblName
              + " table not found");
        }
        firePreEvent(new PreReadTableEvent(t, this));
      }
    }

    @Override
    public Partition get_partition_with_auth(final String db_name,
        final String tbl_name, final List<String> part_vals,
        final String user_name, final List<String> group_names)
        throws MetaException, NoSuchObjectException, TException {
      startPartitionFunction("get_partition_with_auth", db_name, tbl_name,
          part_vals);
      fireReadTablePreEvent(db_name, tbl_name);
      Partition ret = null;
      Exception ex = null;
      try {
        ret = getMS().getPartitionWithAuth(db_name, tbl_name, part_vals,
            user_name, group_names);
      } catch (InvalidObjectException e) {
        ex = e;
        throw new NoSuchObjectException(e.getMessage());
      } catch (Exception e) {
        ex = e;
        rethrowException(e);
      } finally {
        endFunction("get_partition_with_auth", ret != null, ex, tbl_name);
      }
      return ret;
    }

    @Override
    public List<Partition> get_partitions(final String db_name, final String tbl_name,
        final short max_parts) throws NoSuchObjectException, MetaException {
      startTableFunction("get_partitions", db_name, tbl_name);
      fireReadTablePreEvent(db_name, tbl_name);
      List<Partition> ret = null;
      Exception ex = null;
      try {
        checkLimitNumberOfPartitionsByFilter(db_name, tbl_name, NO_FILTER_STRING, max_parts);
        ret = getMS().getPartitions(db_name, tbl_name, max_parts);
      } catch (Exception e) {
        ex = e;
        throwMetaException(e);
      } finally {
        endFunction("get_partitions", ret != null, ex, tbl_name);
      }
      return ret;

    }

    @Override
    public List<Partition> get_partitions_with_auth(final String dbName,
        final String tblName, final short maxParts, final String userName,
        final List<String> groupNames) throws NoSuchObjectException,
        MetaException, TException {
      startTableFunction("get_partitions_with_auth", dbName, tblName);

      List<Partition> ret = null;
      Exception ex = null;
      try {
        checkLimitNumberOfPartitionsByFilter(dbName, tblName, NO_FILTER_STRING, maxParts);
        ret = getMS().getPartitionsWithAuth(dbName, tblName, maxParts,
            userName, groupNames);
      } catch (InvalidObjectException e) {
        ex = e;
        throw new NoSuchObjectException(e.getMessage());
      } catch (Exception e) {
        ex = e;
        rethrowException(e);
      } finally {
        endFunction("get_partitions_with_auth", ret != null, ex, tblName);
      }
      return ret;

    }

    private void checkLimitNumberOfPartitionsByFilter(String dbName, String tblName, String filterString, int maxParts) throws TException {
      if (isPartitionLimitEnabled()) {
        checkLimitNumberOfPartitions(tblName, get_num_partitions_by_filter(dbName, tblName, filterString), maxParts);
      }
    }

    private void checkLimitNumberOfPartitionsByExpr(String dbName, String tblName, byte[] filterExpr, int maxParts) throws TException {
      if (isPartitionLimitEnabled()) {
        checkLimitNumberOfPartitions(tblName, get_num_partitions_by_expr(dbName, tblName, filterExpr), maxParts);
      }
    }

    private boolean isPartitionLimitEnabled() {
      int partitionLimit = HiveConf.getIntVar(hiveConf, HiveConf.ConfVars.METASTORE_LIMIT_PARTITION_REQUEST);
      return partitionLimit > -1;
    }

    private void checkLimitNumberOfPartitions(String tblName, int numPartitions, int maxToFetch) throws MetaException {
      if (isPartitionLimitEnabled()) {
        int partitionLimit = HiveConf.getIntVar(hiveConf, HiveConf.ConfVars.METASTORE_LIMIT_PARTITION_REQUEST);
        int partitionRequest = (maxToFetch < 0) ? numPartitions : maxToFetch;
        if (partitionRequest > partitionLimit) {
          String configName = ConfVars.METASTORE_LIMIT_PARTITION_REQUEST.varname;
          throw new MetaException(String.format(PARTITION_NUMBER_EXCEED_LIMIT_MSG, partitionRequest,
              tblName, partitionLimit, configName));
        }
      }
    }

    @Override
    public List<PartitionSpec> get_partitions_pspec(final String db_name, final String tbl_name, final int max_parts)
      throws NoSuchObjectException, MetaException  {

      String dbName = db_name.toLowerCase();
      String tableName = tbl_name.toLowerCase();

      startTableFunction("get_partitions_pspec", dbName, tableName);

      List<PartitionSpec> partitionSpecs = null;
      try {
        Table table = get_table_core(dbName, tableName);
        List<Partition> partitions = get_partitions(dbName, tableName, (short) max_parts);

        if (is_partition_spec_grouping_enabled(table)) {
          partitionSpecs = get_partitionspecs_grouped_by_storage_descriptor(table, partitions);
        }
        else {
          PartitionSpec pSpec = new PartitionSpec();
          pSpec.setPartitionList(new PartitionListComposingSpec(partitions));
          pSpec.setDbName(dbName);
          pSpec.setTableName(tableName);
          pSpec.setRootPath(table.getSd().getLocation());
          partitionSpecs = Arrays.asList(pSpec);
        }

        return partitionSpecs;
      }
      finally {
        endFunction("get_partitions_pspec", partitionSpecs != null && !partitionSpecs.isEmpty(), null, tbl_name);
      }
    }

    private static class StorageDescriptorKey {

      private final StorageDescriptor sd;

      StorageDescriptorKey(StorageDescriptor sd) { this.sd = sd; }

      StorageDescriptor getSd() {
        return sd;
      }

      private String hashCodeKey() {
        return sd.getInputFormat() + "\t"
            + sd.getOutputFormat() +  "\t"
            + sd.getSerdeInfo().getSerializationLib() + "\t"
            + sd.getCols();
      }

      @Override
      public int hashCode() {
        return hashCodeKey().hashCode();
      }

      @Override
      public boolean equals(Object rhs) {
        if (rhs == this)
          return true;

        if (!(rhs instanceof StorageDescriptorKey))
          return false;

        return (hashCodeKey().equals(((StorageDescriptorKey) rhs).hashCodeKey()));
      }
    }

    private List<PartitionSpec> get_partitionspecs_grouped_by_storage_descriptor(Table table, List<Partition> partitions)
      throws NoSuchObjectException, MetaException {

      assert is_partition_spec_grouping_enabled(table);

      final String tablePath = table.getSd().getLocation();

      ImmutableListMultimap<Boolean, Partition> partitionsWithinTableDirectory
          = Multimaps.index(partitions, new com.google.common.base.Function<Partition, Boolean>() {

        @Override
        public Boolean apply(Partition input) {
          return input.getSd().getLocation().startsWith(tablePath);
        }
      });

      List<PartitionSpec> partSpecs = new ArrayList<PartitionSpec>();

      // Classify partitions within the table directory into groups,
      // based on shared SD properties.

      Map<StorageDescriptorKey, List<PartitionWithoutSD>> sdToPartList
          = new HashMap<StorageDescriptorKey, List<PartitionWithoutSD>>();

      if (partitionsWithinTableDirectory.containsKey(true)) {

        ImmutableList<Partition> partsWithinTableDir = partitionsWithinTableDirectory.get(true);
        for (Partition partition : partsWithinTableDir) {

          PartitionWithoutSD partitionWithoutSD
              = new PartitionWithoutSD( partition.getValues(),
              partition.getCreateTime(),
              partition.getLastAccessTime(),
              partition.getSd().getLocation().substring(tablePath.length()), partition.getParameters());

          StorageDescriptorKey sdKey = new StorageDescriptorKey(partition.getSd());
          if (!sdToPartList.containsKey(sdKey)) {
            sdToPartList.put(sdKey, new ArrayList<PartitionWithoutSD>());
          }

          sdToPartList.get(sdKey).add(partitionWithoutSD);

        } // for (partitionsWithinTableDirectory);

        for (Map.Entry<StorageDescriptorKey, List<PartitionWithoutSD>> entry : sdToPartList.entrySet()) {
          partSpecs.add(getSharedSDPartSpec(table, entry.getKey(), entry.getValue()));
        }

      } // Done grouping partitions within table-dir.

      // Lump all partitions outside the tablePath into one PartSpec.
      if (partitionsWithinTableDirectory.containsKey(false)) {
        List<Partition> partitionsOutsideTableDir = partitionsWithinTableDirectory.get(false);
        if (!partitionsOutsideTableDir.isEmpty()) {
          PartitionSpec partListSpec = new PartitionSpec();
          partListSpec.setDbName(table.getDbName());
          partListSpec.setTableName(table.getTableName());
          partListSpec.setPartitionList(new PartitionListComposingSpec(partitionsOutsideTableDir));
          partSpecs.add(partListSpec);
        }

      }
      return partSpecs;
    }

    private PartitionSpec getSharedSDPartSpec(Table table, StorageDescriptorKey sdKey, List<PartitionWithoutSD> partitions) {

      StorageDescriptor sd = new StorageDescriptor(sdKey.getSd());
      sd.setLocation(table.getSd().getLocation()); // Use table-dir as root-dir.
      PartitionSpecWithSharedSD sharedSDPartSpec =
          new PartitionSpecWithSharedSD(partitions, sd);

      PartitionSpec ret = new PartitionSpec();
      ret.setRootPath(sd.getLocation());
      ret.setSharedSDPartitionSpec(sharedSDPartSpec);
      ret.setDbName(table.getDbName());
      ret.setTableName(table.getTableName());

      return ret;
    }

    private static boolean is_partition_spec_grouping_enabled(Table table) {

      Map<String, String> parameters = table.getParameters();
      return parameters.containsKey("hive.hcatalog.partition.spec.grouping.enabled")
          && parameters.get("hive.hcatalog.partition.spec.grouping.enabled").equalsIgnoreCase("true");
    }

    @Override
    public List<String> get_partition_names(final String db_name, final String tbl_name,
        final short max_parts) throws MetaException, NoSuchObjectException {
      startTableFunction("get_partition_names", db_name, tbl_name);
      fireReadTablePreEvent(db_name, tbl_name);
      List<String> ret = null;
      Exception ex = null;
      try {
        ret = getMS().listPartitionNames(db_name, tbl_name, max_parts);
      } catch (Exception e) {
        ex = e;
        if (e instanceof MetaException) {
          throw (MetaException) e;
        } else {
          throw newMetaException(e);
        }
      } finally {
        endFunction("get_partition_names", ret != null, ex, tbl_name);
      }
      return ret;
    }

    @Override
    public void alter_partition(final String db_name, final String tbl_name,
        final Partition new_part)
        throws InvalidOperationException, MetaException, TException {
      rename_partition(db_name, tbl_name, null, new_part);
    }

    @Override
    public void alter_partition_with_environment_context(final String dbName,
        final String tableName, final Partition newPartition,
        final EnvironmentContext envContext)
        throws InvalidOperationException, MetaException, TException {
      rename_partition(dbName, tableName, null,
          newPartition, envContext);
    }

    @Override
    public void rename_partition(final String db_name, final String tbl_name,
        final List<String> part_vals, final Partition new_part)
        throws InvalidOperationException, MetaException, TException {
      // Call rename_partition without an environment context.
      rename_partition(db_name, tbl_name, part_vals, new_part, null);
    }

    private void rename_partition(final String db_name, final String tbl_name,
        final List<String> part_vals, final Partition new_part,
        final EnvironmentContext envContext)
        throws InvalidOperationException, MetaException, TException {
      startTableFunction("alter_partition", db_name, tbl_name);

      if (LOG.isInfoEnabled()) {
        LOG.info("New partition values:" + new_part.getValues());
        if (part_vals != null && part_vals.size() > 0) {
          LOG.info("Old Partition values:" + part_vals);
        }
      }

      // Adds the missing scheme/authority for the new partition location
      if (new_part.getSd() != null) {
        String newLocation = new_part.getSd().getLocation();
        if (org.apache.commons.lang.StringUtils.isNotEmpty(newLocation)) {
          Path tblPath = wh.getDnsPath(new Path(newLocation));
          new_part.getSd().setLocation(tblPath.toString());
        }
      }

      Partition oldPart = null;
      Exception ex = null;
      try {
        firePreEvent(new PreAlterPartitionEvent(db_name, tbl_name, part_vals, new_part, this));
        if (part_vals != null && !part_vals.isEmpty()) {
          MetaStoreUtils.validatePartitionNameCharacters(new_part.getValues(),
              partitionValidationPattern);
        }

        oldPart = alterHandler.alterPartition(getMS(), wh, db_name, tbl_name, part_vals, new_part,
                envContext, this);

        // Only fetch the table if we actually have a listener
        Table table = null;
        if (!listeners.isEmpty()) {
          if (table == null) {
            table = getMS().getTable(db_name, tbl_name);
          }

          MetaStoreListenerNotifier.notifyEvent(listeners,
                                                EventType.ALTER_PARTITION,
                                                new AlterPartitionEvent(oldPart, new_part, table, false, true, this),
                                                envContext);
        }
      } catch (InvalidObjectException e) {
        ex = e;
        throw new InvalidOperationException(e.getMessage());
      } catch (AlreadyExistsException e) {
        ex = e;
        throw new InvalidOperationException(e.getMessage());
      } catch (Exception e) {
        ex = e;
        if (e instanceof MetaException) {
          throw (MetaException) e;
        } else if (e instanceof InvalidOperationException) {
          throw (InvalidOperationException) e;
        } else if (e instanceof TException) {
          throw (TException) e;
        } else {
          throw newMetaException(e);
        }
      } finally {
        endFunction("alter_partition", oldPart != null, ex, tbl_name);
      }
    }

    @Override
    public void alter_partitions(final String db_name, final String tbl_name,
        final List<Partition> new_parts)
        throws InvalidOperationException, MetaException, TException {
      alter_partitions_with_environment_context(db_name, tbl_name, new_parts, null);
    }

    @Override
    public void alter_partitions_with_environment_context(final String db_name, final String tbl_name,
        final List<Partition> new_parts, EnvironmentContext environmentContext)
        throws InvalidOperationException, MetaException, TException {

      startTableFunction("alter_partitions", db_name, tbl_name);

      if (LOG.isInfoEnabled()) {
        for (Partition tmpPart : new_parts) {
          LOG.info("New partition values:" + tmpPart.getValues());
        }
      }
      // all partitions are altered atomically
      // all prehooks are fired together followed by all post hooks
      List<Partition> oldParts = null;
      Exception ex = null;
      try {
        for (Partition tmpPart : new_parts) {
          firePreEvent(new PreAlterPartitionEvent(db_name, tbl_name, null, tmpPart, this));
        }
        oldParts = alterHandler.alterPartitions(getMS(), wh, db_name, tbl_name, new_parts,
                environmentContext, this);
        Iterator<Partition> olditr = oldParts.iterator();
        // Only fetch the table if we have a listener that needs it.
        Table table = null;
        for (Partition tmpPart : new_parts) {
          Partition oldTmpPart = null;
          if (olditr.hasNext()) {
            oldTmpPart = olditr.next();
          }
          else {
            throw new InvalidOperationException("failed to alterpartitions");
          }

          if (table == null) {
            table = getMS().getTable(db_name, tbl_name);
          }

          if (!listeners.isEmpty()) {
            MetaStoreListenerNotifier.notifyEvent(listeners,
                                                  EventType.ALTER_PARTITION,
                                                  new AlterPartitionEvent(oldTmpPart, tmpPart, table, false, true, this));
          }
        }
      } catch (InvalidObjectException e) {
        ex = e;
        throw new InvalidOperationException(e.getMessage());
      } catch (AlreadyExistsException e) {
        ex = e;
        throw new InvalidOperationException(e.getMessage());
      } catch (Exception e) {
        ex = e;
        if (e instanceof MetaException) {
          throw (MetaException) e;
        } else if (e instanceof InvalidOperationException) {
          throw (InvalidOperationException) e;
        } else if (e instanceof TException) {
          throw (TException) e;
        } else {
          throw newMetaException(e);
        }
      } finally {
        endFunction("alter_partition", oldParts != null, ex, tbl_name);
      }
    }

    @Override
    public void alter_index(final String dbname, final String base_table_name,
        final String index_name, final Index newIndex)
        throws InvalidOperationException, MetaException {
      startFunction("alter_index", ": db=" + dbname + " base_tbl=" + base_table_name
          + " idx=" + index_name + " newidx=" + newIndex.getIndexName());
      newIndex.putToParameters(hive_metastoreConstants.DDL_TIME, Long.toString(System
          .currentTimeMillis() / 1000));
      boolean success = false;
      Exception ex = null;
      Index oldIndex = null;
      RawStore ms  = getMS();
      Map<String, String> transactionalListenerResponses = Collections.emptyMap();
      try {
        ms.openTransaction();
        oldIndex = get_index_by_name(dbname, base_table_name, index_name);
        firePreEvent(new PreAlterIndexEvent(oldIndex, newIndex, this));
        ms.alterIndex(dbname, base_table_name, index_name, newIndex);
        if (!transactionalListeners.isEmpty()) {
          transactionalListenerResponses =
              MetaStoreListenerNotifier.notifyEvent(transactionalListeners,
                                                    EventType.ALTER_INDEX,
                                                    new AlterIndexEvent(oldIndex, newIndex, true, this));
        }

        success = ms.commitTransaction();
      } catch (InvalidObjectException e) {
        ex = e;
        throw new InvalidOperationException(e.getMessage());
      } catch (Exception e) {
        ex = e;
        if (e instanceof MetaException) {
          throw (MetaException) e;
        } else if (e instanceof InvalidOperationException) {
          throw (InvalidOperationException) e;
        } else {
          throw newMetaException(e);
        }
      } finally {
        if (!success) {
          ms.rollbackTransaction();
        }

        endFunction("alter_index", success, ex, base_table_name);

        if (!listeners.isEmpty()) {
          MetaStoreListenerNotifier.notifyEvent(listeners,
                                                EventType.ALTER_INDEX,
                                                new AlterIndexEvent(oldIndex, newIndex, success, this),
                                                null,
                                                transactionalListenerResponses);
        }
      }
    }

    @Override
    public String getVersion() throws TException {
      endFunction(startFunction("getVersion"), true, null);
      return "3.0";
    }

    @Override
    public void alter_table(final String dbname, final String name,
        final Table newTable)
        throws InvalidOperationException, MetaException {
      // Do not set an environment context.
      alter_table_core(dbname,name, newTable, null);
    }

    @Override
    public void alter_table_with_cascade(final String dbname, final String name,
        final Table newTable, final boolean cascade)
        throws InvalidOperationException, MetaException {
      EnvironmentContext envContext = null;
      if (cascade) {
        envContext = new EnvironmentContext();
        envContext.putToProperties(StatsSetupConst.CASCADE, StatsSetupConst.TRUE);
      }
      alter_table_core(dbname, name, newTable, envContext);
    }

    @Override
    public void alter_table_with_environment_context(final String dbname,
        final String name, final Table newTable,
        final EnvironmentContext envContext)
        throws InvalidOperationException, MetaException {
      alter_table_core(dbname, name, newTable, envContext);
    }

    private void alter_table_core(final String dbname, final String name, final Table newTable,
        final EnvironmentContext envContext)
        throws InvalidOperationException, MetaException {
      startFunction("alter_table", ": db=" + dbname + " tbl=" + name
          + " newtbl=" + newTable.getTableName());
      // Update the time if it hasn't been specified.
      if (newTable.getParameters() == null ||
          newTable.getParameters().get(hive_metastoreConstants.DDL_TIME) == null) {
        newTable.putToParameters(hive_metastoreConstants.DDL_TIME, Long.toString(System
            .currentTimeMillis() / 1000));
      }

      // Adds the missing scheme/authority for the new table location
      if (newTable.getSd() != null) {
        String newLocation = newTable.getSd().getLocation();
        if (org.apache.commons.lang.StringUtils.isNotEmpty(newLocation)) {
          Path tblPath = wh.getDnsPath(new Path(newLocation));
          newTable.getSd().setLocation(tblPath.toString());
        }
      }

      boolean success = false;
      Exception ex = null;
      try {
        Table oldt = get_table_core(dbname, name);
        firePreEvent(new PreAlterTableEvent(oldt, newTable, this));
        alterHandler.alterTable(getMS(), wh, dbname, name, newTable,
                envContext, this);
        success = true;
        if (!listeners.isEmpty()) {
          MetaStoreListenerNotifier.notifyEvent(listeners,
                                                EventType.ALTER_TABLE,
                                                new AlterTableEvent(oldt, newTable, false, true, this),
                                                envContext);
        }
      } catch (NoSuchObjectException e) {
        // thrown when the table to be altered does not exist
        ex = e;
        throw new InvalidOperationException(e.getMessage());
      } catch (Exception e) {
        ex = e;
        if (e instanceof MetaException) {
          throw (MetaException) e;
        } else if (e instanceof InvalidOperationException) {
          throw (InvalidOperationException) e;
        } else {
          throw newMetaException(e);
        }
      } finally {
        endFunction("alter_table", success, ex, name);
      }
    }

    @Override
    public List<String> get_tables(final String dbname, final String pattern)
        throws MetaException {
      startFunction("get_tables", ": db=" + dbname + " pat=" + pattern);

      List<String> ret = null;
      Exception ex = null;
      try {
        ret = getMS().getTables(dbname, pattern);
      } catch (Exception e) {
        ex = e;
        if (e instanceof MetaException) {
          throw (MetaException) e;
        } else {
          throw newMetaException(e);
        }
      } finally {
        endFunction("get_tables", ret != null, ex);
      }
      return ret;
    }

    @Override
    public List<String> get_tables_by_type(final String dbname, final String pattern, final String tableType)
        throws MetaException {
      startFunction("get_tables_by_type", ": db=" + dbname + " pat=" + pattern + ",type=" + tableType);

      List<String> ret = null;
      Exception ex = null;
      try {
        ret = getMS().getTables(dbname, pattern, TableType.valueOf(tableType));
      } catch (Exception e) {
        ex = e;
        if (e instanceof MetaException) {
          throw (MetaException) e;
        } else {
          throw newMetaException(e);
        }
      } finally {
        endFunction("get_tables_by_type", ret != null, ex);
      }
      return ret;
    }

    @Override
    public List<String> get_all_tables(final String dbname) throws MetaException {
      startFunction("get_all_tables", ": db=" + dbname);

      List<String> ret = null;
      Exception ex = null;
      try {
        ret = getMS().getAllTables(dbname);
      } catch (Exception e) {
        ex = e;
        if (e instanceof MetaException) {
          throw (MetaException) e;
        } else {
          throw newMetaException(e);
        }
      } finally {
        endFunction("get_all_tables", ret != null, ex);
      }
      return ret;
    }

    @Override
    public List<FieldSchema> get_fields(String db, String tableName)
        throws MetaException, UnknownTableException, UnknownDBException {
      return get_fields_with_environment_context(db, tableName, null);
    }

    @Override
    public List<FieldSchema> get_fields_with_environment_context(String db, String tableName,
        final EnvironmentContext envContext)
        throws MetaException, UnknownTableException, UnknownDBException {
      startFunction("get_fields_with_environment_context", ": db=" + db + "tbl=" + tableName);
      String[] names = tableName.split("\\.");
      String base_table_name = names[0];

      Table tbl;
      List<FieldSchema> ret = null;
      Exception ex = null;
      ClassLoader orgHiveLoader = null;
      Configuration curConf = hiveConf;
      try {
        try {
          tbl = get_table_core(db, base_table_name);
        } catch (NoSuchObjectException e) {
          throw new UnknownTableException(e.getMessage());
        }
        if (null == tbl.getSd().getSerdeInfo().getSerializationLib() ||
          hiveConf.getStringCollection(ConfVars.SERDESUSINGMETASTOREFORSCHEMA.varname).contains
          (tbl.getSd().getSerdeInfo().getSerializationLib())) {
          ret = tbl.getSd().getCols();
        } else {
          try {
            if (envContext != null) {
              String addedJars = envContext.getProperties().get("hive.added.jars.path");
              if (org.apache.commons.lang.StringUtils.isNotBlank(addedJars)) {
                //for thread safe
                curConf = getConf();
                orgHiveLoader = curConf.getClassLoader();
                ClassLoader loader = MetaStoreUtils.addToClassPath(orgHiveLoader, org.apache.commons.lang.StringUtils.split(addedJars, ","));
                curConf.setClassLoader(loader);
              }
            }

            @SuppressWarnings("deprecation")
            Deserializer s = MetaStoreUtils.getDeserializer(curConf, tbl, false);
            ret = MetaStoreUtils.getFieldsFromDeserializer(tableName, s);
          } catch (SerDeException e) {
            StringUtils.stringifyException(e);
            throw new MetaException(e.getMessage());
          }
        }
      } catch (Exception e) {
        ex = e;
        if (e instanceof UnknownDBException) {
          throw (UnknownDBException) e;
        } else if (e instanceof UnknownTableException) {
          throw (UnknownTableException) e;
        } else if (e instanceof MetaException) {
          throw (MetaException) e;
        } else {
          throw newMetaException(e);
        }
      } finally {
        if (orgHiveLoader != null) {
          curConf.setClassLoader(orgHiveLoader);
        }
        endFunction("get_fields_with_environment_context", ret != null, ex, tableName);
      }

      return ret;
    }

    /**
     * Return the schema of the table. This function includes partition columns
     * in addition to the regular columns.
     *
     * @param db
     *          Name of the database
     * @param tableName
     *          Name of the table
     * @return List of columns, each column is a FieldSchema structure
     * @throws MetaException
     * @throws UnknownTableException
     * @throws UnknownDBException
     */
    @Override
    public List<FieldSchema> get_schema(String db, String tableName)
        throws MetaException, UnknownTableException, UnknownDBException {
      return get_schema_with_environment_context(db,tableName, null);
    }


    /**
     * Return the schema of the table. This function includes partition columns
     * in addition to the regular columns.
     *
     * @param db
     *          Name of the database
     * @param tableName
     *          Name of the table
     * @param envContext
     *          Store session based properties
     * @return List of columns, each column is a FieldSchema structure
     * @throws MetaException
     * @throws UnknownTableException
     * @throws UnknownDBException
     */
    @Override
    public List<FieldSchema> get_schema_with_environment_context(String db, String tableName,
          final EnvironmentContext envContext)
        throws MetaException, UnknownTableException, UnknownDBException {
      startFunction("get_schema_with_environment_context", ": db=" + db + "tbl=" + tableName);
      boolean success = false;
      Exception ex = null;
      try {
        String[] names = tableName.split("\\.");
        String base_table_name = names[0];

        Table tbl;
        try {
          tbl = get_table_core(db, base_table_name);
        } catch (NoSuchObjectException e) {
          throw new UnknownTableException(e.getMessage());
        }
        List<FieldSchema> fieldSchemas = get_fields_with_environment_context(db, base_table_name,envContext);

        if (tbl == null || fieldSchemas == null) {
          throw new UnknownTableException(tableName + " doesn't exist");
        }

        if (tbl.getPartitionKeys() != null) {
          // Combine the column field schemas and the partition keys to create the
          // whole schema
          fieldSchemas.addAll(tbl.getPartitionKeys());
        }
        success = true;
        return fieldSchemas;
      } catch (Exception e) {
        ex = e;
        if (e instanceof UnknownDBException) {
          throw (UnknownDBException) e;
        } else if (e instanceof UnknownTableException) {
          throw (UnknownTableException) e;
        } else if (e instanceof MetaException) {
          throw (MetaException) e;
        } else {
          MetaException me = new MetaException(e.toString());
          me.initCause(e);
          throw me;
        }
      } finally {
        endFunction("get_schema_with_environment_context", success, ex, tableName);
      }
    }

    @Override
    public String getCpuProfile(int profileDurationInSec) throws TException {
      return "";
    }

    /**
     * Returns the value of the given configuration variable name. If the
     * configuration variable with the given name doesn't exist, or if there
     * were an exception thrown while retrieving the variable, or if name is
     * null, defaultValue is returned.
     */
    @Override
    public String get_config_value(String name, String defaultValue)
        throws TException, ConfigValSecurityException {
      startFunction("get_config_value", ": name=" + name + " defaultValue="
          + defaultValue);
      boolean success = false;
      Exception ex = null;
      try {
        if (name == null) {
          success = true;
          return defaultValue;
        }
        // Allow only keys that start with hive.*, hdfs.*, mapred.* for security
        // i.e. don't allow access to db password
        if (!Pattern.matches("(hive|hdfs|mapred).*", name)) {
          throw new ConfigValSecurityException("For security reasons, the "
              + "config key " + name + " cannot be accessed");
        }

        String toReturn = defaultValue;
        try {
          toReturn = hiveConf.get(name, defaultValue);
        } catch (RuntimeException e) {
          LOG.error(threadLocalId.get().toString() + ": "
              + "RuntimeException thrown in get_config_value - msg: "
              + e.getMessage() + " cause: " + e.getCause());
        }
        success = true;
        return toReturn;
      } catch (Exception e) {
        ex = e;
        if (e instanceof ConfigValSecurityException) {
          throw (ConfigValSecurityException) e;
        } else if (e instanceof TException) {
          throw (TException) e;
        } else {
          TException te = new TException(e.toString());
          te.initCause(e);
          throw te;
        }
      } finally {
        endFunction("get_config_value", success, ex);
      }
    }

    private List<String> getPartValsFromName(Table t, String partName)
        throws MetaException, InvalidObjectException {
      Preconditions.checkArgument(t != null, "Table can not be null");
      // Unescape the partition name
      LinkedHashMap<String, String> hm = Warehouse.makeSpecFromName(partName);

      List<String> partVals = new ArrayList<String>();
      for (FieldSchema field : t.getPartitionKeys()) {
        String key = field.getName();
        String val = hm.get(key);
        if (val == null) {
          throw new InvalidObjectException("incomplete partition name - missing " + key);
        }
        partVals.add(val);
      }
      return partVals;
    }

    private List<String> getPartValsFromName(RawStore ms, String dbName, String tblName,
        String partName) throws MetaException, InvalidObjectException {
      Table t = ms.getTable(dbName, tblName);
      if (t == null) {
        throw new InvalidObjectException(dbName + "." + tblName
            + " table not found");
      }
      return getPartValsFromName(t, partName);
    }

    private Partition get_partition_by_name_core(final RawStore ms, final String db_name,
        final String tbl_name, final String part_name)
        throws MetaException, NoSuchObjectException, TException {
      fireReadTablePreEvent(db_name, tbl_name);
      List<String> partVals = null;
      try {
        partVals = getPartValsFromName(ms, db_name, tbl_name, part_name);
      } catch (InvalidObjectException e) {
        throw new NoSuchObjectException(e.getMessage());
      }
      Partition p = ms.getPartition(db_name, tbl_name, partVals);

      if (p == null) {
        throw new NoSuchObjectException(db_name + "." + tbl_name
            + " partition (" + part_name + ") not found");
      }
      return p;
    }

    @Override
    public Partition get_partition_by_name(final String db_name, final String tbl_name,
        final String part_name) throws MetaException, NoSuchObjectException, TException {

      startFunction("get_partition_by_name", ": db=" + db_name + " tbl="
          + tbl_name + " part=" + part_name);
      Partition ret = null;
      Exception ex = null;
      try {
        ret = get_partition_by_name_core(getMS(), db_name, tbl_name, part_name);
      } catch (Exception e) {
        ex = e;
        rethrowException(e);
      } finally {
        endFunction("get_partition_by_name", ret != null, ex, tbl_name);
      }
      return ret;
    }

    @Override
    public Partition append_partition_by_name(final String db_name, final String tbl_name,
        final String part_name) throws InvalidObjectException,
        AlreadyExistsException, MetaException, TException {
      return append_partition_by_name_with_environment_context(db_name, tbl_name, part_name, null);
    }

    @Override
    public Partition append_partition_by_name_with_environment_context(final String db_name,
        final String tbl_name, final String part_name, final EnvironmentContext env_context)
        throws InvalidObjectException, AlreadyExistsException, MetaException, TException {
      startFunction("append_partition_by_name", ": db=" + db_name + " tbl="
          + tbl_name + " part=" + part_name);

      Partition ret = null;
      Exception ex = null;
      try {
        RawStore ms = getMS();
        List<String> partVals = getPartValsFromName(ms, db_name, tbl_name, part_name);
        ret = append_partition_common(ms, db_name, tbl_name, partVals, env_context);
      } catch (Exception e) {
        ex = e;
        if (e instanceof InvalidObjectException) {
          throw (InvalidObjectException) e;
        } else if (e instanceof AlreadyExistsException) {
          throw (AlreadyExistsException) e;
        } else if (e instanceof MetaException) {
          throw (MetaException) e;
        } else if (e instanceof TException) {
          throw (TException) e;
        } else {
          throw newMetaException(e);
        }
      } finally {
        endFunction("append_partition_by_name", ret != null, ex, tbl_name);
      }
      return ret;
    }

    private boolean drop_partition_by_name_core(final RawStore ms, final String db_name,
        final String tbl_name, final String part_name, final boolean deleteData,
        final EnvironmentContext envContext) throws NoSuchObjectException, MetaException,
        TException, IOException, InvalidObjectException, InvalidInputException {

      List<String> partVals = null;
      try {
        partVals = getPartValsFromName(ms, db_name, tbl_name, part_name);
      } catch (InvalidObjectException e) {
        throw new NoSuchObjectException(e.getMessage());
      }

      return drop_partition_common(ms, db_name, tbl_name, partVals, deleteData, envContext);
    }

    @Override
    public boolean drop_partition_by_name(final String db_name, final String tbl_name,
        final String part_name, final boolean deleteData) throws NoSuchObjectException,
        MetaException, TException {
      return drop_partition_by_name_with_environment_context(db_name, tbl_name, part_name,
          deleteData, null);
    }

    @Override
    public boolean drop_partition_by_name_with_environment_context(final String db_name,
        final String tbl_name, final String part_name, final boolean deleteData,
        final EnvironmentContext envContext) throws NoSuchObjectException,
        MetaException, TException {
      startFunction("drop_partition_by_name", ": db=" + db_name + " tbl="
          + tbl_name + " part=" + part_name);

      boolean ret = false;
      Exception ex = null;
      try {
        ret = drop_partition_by_name_core(getMS(), db_name, tbl_name,
            part_name, deleteData, envContext);
      } catch (IOException e) {
        ex = e;
        throw new MetaException(e.getMessage());
      } catch (Exception e) {
        ex = e;
        rethrowException(e);
      } finally {
        endFunction("drop_partition_by_name", ret, ex, tbl_name);
      }

      return ret;
    }

    @Override
    public List<Partition> get_partitions_ps(final String db_name,
        final String tbl_name, final List<String> part_vals,
        final short max_parts) throws MetaException, TException, NoSuchObjectException {
      startPartitionFunction("get_partitions_ps", db_name, tbl_name, part_vals);

      List<Partition> ret = null;
      Exception ex = null;
      try {
        ret = get_partitions_ps_with_auth(db_name, tbl_name, part_vals,
            max_parts, null, null);
      } catch (Exception e) {
        ex = e;
        rethrowException(e);
      } finally {
        endFunction("get_partitions_ps", ret != null, ex, tbl_name);
      }

      return ret;
    }

    @Override
    public List<Partition> get_partitions_ps_with_auth(final String db_name,
        final String tbl_name, final List<String> part_vals,
        final short max_parts, final String userName,
        final List<String> groupNames) throws MetaException, TException, NoSuchObjectException {
      startPartitionFunction("get_partitions_ps_with_auth", db_name, tbl_name,
          part_vals);
      fireReadTablePreEvent(db_name, tbl_name);
      List<Partition> ret = null;
      Exception ex = null;
      try {
        ret = getMS().listPartitionsPsWithAuth(db_name, tbl_name, part_vals, max_parts,
            userName, groupNames);
      } catch (InvalidObjectException e) {
        ex = e;
        throw new MetaException(e.getMessage());
      } catch (Exception e) {
        ex = e;
        rethrowException(e);
      } finally {
        endFunction("get_partitions_ps_with_auth", ret != null, ex, tbl_name);
      }
      return ret;
    }

    @Override
    public List<String> get_partition_names_ps(final String db_name,
        final String tbl_name, final List<String> part_vals, final short max_parts)
        throws MetaException, TException, NoSuchObjectException {
      startPartitionFunction("get_partitions_names_ps", db_name, tbl_name, part_vals);
      fireReadTablePreEvent(db_name, tbl_name);
      List<String> ret = null;
      Exception ex = null;
      try {
        ret = getMS().listPartitionNamesPs(db_name, tbl_name, part_vals, max_parts);
      } catch (Exception e) {
        ex = e;
        rethrowException(e);
      } finally {
        endFunction("get_partitions_names_ps", ret != null, ex, tbl_name);
      }
      return ret;
    }

    @Override
    public List<String> partition_name_to_vals(String part_name)
        throws MetaException, TException {
      if (part_name.length() == 0) {
        return new ArrayList<String>();
      }
      LinkedHashMap<String, String> map = Warehouse.makeSpecFromName(part_name);
      List<String> part_vals = new ArrayList<String>();
      part_vals.addAll(map.values());
      return part_vals;
    }

    @Override
    public Map<String, String> partition_name_to_spec(String part_name) throws MetaException,
        TException {
      if (part_name.length() == 0) {
        return new HashMap<String, String>();
      }
      return Warehouse.makeSpecFromName(part_name);
    }

    @Override
    public Index add_index(final Index newIndex, final Table indexTable)
        throws InvalidObjectException, AlreadyExistsException, MetaException, TException {
      startFunction("add_index", ": " + newIndex.toString() + " " + indexTable.toString());
      Index ret = null;
      Exception ex = null;
      try {
        ret = add_index_core(getMS(), newIndex, indexTable);
      } catch (Exception e) {
        ex = e;
        if (e instanceof InvalidObjectException) {
          throw (InvalidObjectException) e;
        } else if (e instanceof AlreadyExistsException) {
          throw (AlreadyExistsException) e;
        } else if (e instanceof MetaException) {
          throw (MetaException) e;
        } else if (e instanceof TException) {
          throw (TException) e;
        } else {
          throw newMetaException(e);
        }
      } finally {
        String tableName = indexTable != null ? indexTable.getTableName() : null;
        endFunction("add_index", ret != null, ex, tableName);
      }
      return ret;
    }

    private Index add_index_core(final RawStore ms, final Index index, final Table indexTable)
        throws InvalidObjectException, AlreadyExistsException, MetaException {
      boolean success = false, indexTableCreated = false;
      String[] qualified =
          MetaStoreUtils.getQualifiedName(index.getDbName(), index.getIndexTableName());
      Map<String, String> transactionalListenerResponses = Collections.emptyMap();
      try {
        ms.openTransaction();
        firePreEvent(new PreAddIndexEvent(index, this));
        Index old_index = null;
        try {
          old_index = get_index_by_name(index.getDbName(), index
              .getOrigTableName(), index.getIndexName());
        } catch (Exception e) {
        }
        if (old_index != null) {
          throw new AlreadyExistsException("Index already exists:" + index);
        }
        Table origTbl = ms.getTable(index.getDbName(), index.getOrigTableName());
        if (origTbl == null) {
          throw new InvalidObjectException(
              "Unable to add index because database or the orginal table do not exist");
        }

        // set create time
        long time = System.currentTimeMillis() / 1000;
        Table indexTbl = indexTable;
        if (indexTbl != null) {
          try {
            indexTbl = ms.getTable(qualified[0], qualified[1]);
          } catch (Exception e) {
          }
          if (indexTbl != null) {
            throw new InvalidObjectException(
                "Unable to add index because index table already exists");
          }
          this.create_table(indexTable);
          indexTableCreated = true;
        }

        index.setCreateTime((int) time);
        index.putToParameters(hive_metastoreConstants.DDL_TIME, Long.toString(time));
        if (ms.addIndex(index)) {
          if (!transactionalListeners.isEmpty()) {
            transactionalListenerResponses =
                MetaStoreListenerNotifier.notifyEvent(transactionalListeners,
                                                      EventType.CREATE_INDEX,
                                                      new AddIndexEvent(index, true, this));
          }
        }

        success = ms.commitTransaction();
        return index;
      } finally {
        if (!success) {
          if (indexTableCreated) {
            try {
              drop_table(qualified[0], qualified[1], false);
            } catch (Exception e) {
            }
          }
          ms.rollbackTransaction();
        }

        if (!listeners.isEmpty()) {
          MetaStoreListenerNotifier.notifyEvent(listeners,
                                                EventType.CREATE_INDEX,
                                                new AddIndexEvent(index, success, this),
                                                null,
                                                transactionalListenerResponses);
        }
      }
    }

    @Override
    public boolean drop_index_by_name(final String dbName, final String tblName,
        final String indexName, final boolean deleteData) throws NoSuchObjectException,
        MetaException, TException {
      startFunction("drop_index_by_name", ": db=" + dbName + " tbl="
          + tblName + " index=" + indexName);

      boolean ret = false;
      Exception ex = null;
      try {
        ret = drop_index_by_name_core(getMS(), dbName, tblName,
            indexName, deleteData);
      } catch (IOException e) {
        ex = e;
        throw new MetaException(e.getMessage());
      } catch (Exception e) {
        ex = e;
        rethrowException(e);
      } finally {
        endFunction("drop_index_by_name", ret, ex, tblName);
      }

      return ret;
    }

    private boolean drop_index_by_name_core(final RawStore ms,
        final String dbName, final String tblName,
        final String indexName, final boolean deleteData) throws NoSuchObjectException,
        MetaException, TException, IOException, InvalidObjectException, InvalidInputException {
      boolean success = false;
      Index index = null;
      Path tblPath = null;
      List<Path> partPaths = null;
      Map<String, String> transactionalListenerResponses = Collections.emptyMap();
      try {
        ms.openTransaction();
        // drop the underlying index table
        index = get_index_by_name(dbName, tblName, indexName);  // throws exception if not exists
        firePreEvent(new PreDropIndexEvent(index, this));
        ms.dropIndex(dbName, tblName, indexName);
        String idxTblName = index.getIndexTableName();
        if (idxTblName != null) {
          String[] qualified = MetaStoreUtils.getQualifiedName(index.getDbName(), idxTblName);
          Table tbl = get_table_core(qualified[0], qualified[1]);
          if (tbl.getSd() == null) {
            throw new MetaException("Table metadata is corrupted");
          }

          if (tbl.getSd().getLocation() != null) {
            tblPath = new Path(tbl.getSd().getLocation());
            if (!wh.isWritable(tblPath.getParent())) {
              throw new MetaException("Index table metadata not deleted since " +
                  tblPath.getParent() + " is not writable by " +
                  hiveConf.getUser());
            }
          }

          // Drop the partitions and get a list of partition locations which need to be deleted
          partPaths = dropPartitionsAndGetLocations(ms, qualified[0], qualified[1], tblPath,
              tbl.getPartitionKeys(), deleteData);
          if (!ms.dropTable(qualified[0], qualified[1])) {
            throw new MetaException("Unable to drop underlying data table "
                + qualified[0] + "." + qualified[1] + " for index " + indexName);
          }
        }

        if (!transactionalListeners.isEmpty()) {
          transactionalListenerResponses =
              MetaStoreListenerNotifier.notifyEvent(transactionalListeners,
                                                    EventType.DROP_INDEX,
                                                    new DropIndexEvent(index, true, this));
        }

        success = ms.commitTransaction();
      } finally {
        if (!success) {
          ms.rollbackTransaction();
        } else if (deleteData && tblPath != null) {
          deletePartitionData(partPaths);
          deleteTableData(tblPath);
          // ok even if the data is not deleted
        }
        // Skip the event listeners if the index is NULL
        if (index != null && !listeners.isEmpty()) {
          MetaStoreListenerNotifier.notifyEvent(listeners,
                                                EventType.DROP_INDEX,
                                                new DropIndexEvent(index, success, this),
                                                null,
                                                transactionalListenerResponses);
        }
      }
      return success;
    }

    @Override
    public Index get_index_by_name(final String dbName, final String tblName,
        final String indexName) throws MetaException, NoSuchObjectException,
        TException {

      startFunction("get_index_by_name", ": db=" + dbName + " tbl="
          + tblName + " index=" + indexName);

      Index ret = null;
      Exception ex = null;
      try {
        ret = get_index_by_name_core(getMS(), dbName, tblName, indexName);
      } catch (Exception e) {
        ex = e;
        rethrowException(e);
      } finally {
        endFunction("get_index_by_name", ret != null, ex, tblName);
      }
      return ret;
    }

    private Index get_index_by_name_core(final RawStore ms, final String db_name,
        final String tbl_name, final String index_name)
        throws MetaException, NoSuchObjectException, TException {
      Index index = ms.getIndex(db_name, tbl_name, index_name);

      if (index == null) {
        throw new NoSuchObjectException(db_name + "." + tbl_name
            + " index=" + index_name + " not found");
      }
      return index;
    }

    @Override
    public List<String> get_index_names(final String dbName, final String tblName,
        final short maxIndexes) throws MetaException, TException {
      startTableFunction("get_index_names", dbName, tblName);

      List<String> ret = null;
      Exception ex = null;
      try {
        ret = getMS().listIndexNames(dbName, tblName, maxIndexes);
      } catch (Exception e) {
        ex = e;
        if (e instanceof MetaException) {
          throw (MetaException) e;
        } else if (e instanceof TException) {
          throw (TException) e;
        } else {
          throw newMetaException(e);
        }
      } finally {
        endFunction("get_index_names", ret != null, ex, tblName);
      }
      return ret;
    }

    @Override
    public List<Index> get_indexes(final String dbName, final String tblName,
        final short maxIndexes) throws NoSuchObjectException, MetaException,
        TException {
      startTableFunction("get_indexes", dbName, tblName);

      List<Index> ret = null;
      Exception ex = null;
      try {
        ret = getMS().getIndexes(dbName, tblName, maxIndexes);
      } catch (Exception e) {
        ex = e;
        rethrowException(e);
      } finally {
        endFunction("get_indexes", ret != null, ex, tblName);
      }
      return ret;
    }

    private String lowerCaseConvertPartName(String partName) throws MetaException {
      boolean isFirst = true;
      Map<String, String> partSpec = Warehouse.makeEscSpecFromName(partName);
      String convertedPartName = new String();

      for (Map.Entry<String, String> entry : partSpec.entrySet()) {
        String partColName = entry.getKey();
        String partColVal = entry.getValue();

        if (!isFirst) {
          convertedPartName += "/";
        } else {
          isFirst = false;
        }
        convertedPartName += partColName.toLowerCase() + "=" + partColVal;
      }
      return convertedPartName;
    }

    @Override
    public ColumnStatistics get_table_column_statistics(String dbName, String tableName,
      String colName) throws NoSuchObjectException, MetaException, TException,
      InvalidInputException, InvalidObjectException
    {
      dbName = dbName.toLowerCase();
      tableName = tableName.toLowerCase();
      colName = colName.toLowerCase();
      startFunction("get_column_statistics_by_table", ": db=" + dbName + " table=" + tableName +
                    " column=" + colName);
      ColumnStatistics statsObj = null;
      try {
        statsObj = getMS().getTableColumnStatistics(
            dbName, tableName, Lists.newArrayList(colName));
        if (statsObj != null) {
          assert statsObj.getStatsObjSize() <= 1;
        }
        return statsObj;
      } finally {
        endFunction("get_column_statistics_by_table", statsObj != null, null, tableName);
      }
    }

    @Override
    public TableStatsResult get_table_statistics_req(TableStatsRequest request)
        throws MetaException, NoSuchObjectException, TException {
      String dbName = request.getDbName().toLowerCase();
      String tblName = request.getTblName().toLowerCase();
      startFunction("get_table_statistics_req", ": db=" + dbName + " table=" + tblName);
      TableStatsResult result = null;
      List<String> lowerCaseColNames = new ArrayList<String>(request.getColNames().size());
      for (String colName : request.getColNames()) {
        lowerCaseColNames.add(colName.toLowerCase());
      }
      try {
        ColumnStatistics cs = getMS().getTableColumnStatistics(dbName, tblName, lowerCaseColNames);
        result = new TableStatsResult((cs == null || cs.getStatsObj() == null)
            ? Lists.<ColumnStatisticsObj>newArrayList() : cs.getStatsObj());
      } finally {
        endFunction("get_table_statistics_req", result == null, null, tblName);
      }
      return result;
    }

    @Override
    public ColumnStatistics get_partition_column_statistics(String dbName, String tableName,
      String partName, String colName) throws NoSuchObjectException, MetaException,
      InvalidInputException, TException, InvalidObjectException {
      dbName = dbName.toLowerCase();
      tableName = tableName.toLowerCase();
      colName = colName.toLowerCase();
      String convertedPartName = lowerCaseConvertPartName(partName);
      startFunction("get_column_statistics_by_partition",
              ": db=" + dbName + " table=" + tableName
              + " partition=" + convertedPartName + " column=" + colName);
      ColumnStatistics statsObj = null;

      try {
        List<ColumnStatistics> list = getMS().getPartitionColumnStatistics(dbName, tableName,
            Lists.newArrayList(convertedPartName), Lists.newArrayList(colName));
        if (list.isEmpty()) return null;
        if (list.size() != 1) {
          throw new MetaException(list.size() + " statistics for single column and partition");
        }
        statsObj = list.get(0);
      } finally {
        endFunction("get_column_statistics_by_partition", statsObj != null, null, tableName);
      }
      return statsObj;
    }

    @Override
    public PartitionsStatsResult get_partitions_statistics_req(PartitionsStatsRequest request)
        throws MetaException, NoSuchObjectException, TException {
      String dbName = request.getDbName().toLowerCase();
      String tblName = request.getTblName().toLowerCase();
      startFunction("get_partitions_statistics_req", ": db=" + dbName + " table=" + tblName);

      PartitionsStatsResult result = null;
      List<String> lowerCaseColNames = new ArrayList<String>(request.getColNames().size());
      for (String colName : request.getColNames()) {
        lowerCaseColNames.add(colName.toLowerCase());
      }
      List<String> lowerCasePartNames = new ArrayList<String>(request.getPartNames().size());
      for (String partName : request.getPartNames()) {
        lowerCasePartNames.add(lowerCaseConvertPartName(partName));
      }
      try {
        List<ColumnStatistics> stats = getMS().getPartitionColumnStatistics(
            dbName, tblName, lowerCasePartNames, lowerCaseColNames);
        Map<String, List<ColumnStatisticsObj>> map =
            new HashMap<String, List<ColumnStatisticsObj>>();
        for (ColumnStatistics stat : stats) {
          map.put(stat.getStatsDesc().getPartName(), stat.getStatsObj());
        }
        result = new PartitionsStatsResult(map);
      } finally {
        endFunction("get_partitions_statistics_req", result == null, null, tblName);
      }
      return result;
    }

    @Override
    public boolean update_table_column_statistics(ColumnStatistics colStats)
      throws NoSuchObjectException,InvalidObjectException,MetaException,TException,
      InvalidInputException
    {
      String dbName = null;
      String tableName = null;
      String colName = null;
      ColumnStatisticsDesc statsDesc = colStats.getStatsDesc();
      dbName = statsDesc.getDbName().toLowerCase();
      tableName = statsDesc.getTableName().toLowerCase();

      statsDesc.setDbName(dbName);
      statsDesc.setTableName(tableName);
      long time = System.currentTimeMillis() / 1000;
      statsDesc.setLastAnalyzed(time);

      List<ColumnStatisticsObj> statsObjs =  colStats.getStatsObj();

      startFunction("write_column_statistics", ":  db=" + dbName
          + " table=" + tableName);
      for (ColumnStatisticsObj statsObj:statsObjs) {
        colName = statsObj.getColName().toLowerCase();
        statsObj.setColName(colName);
        statsObj.setColType(statsObj.getColType().toLowerCase());
      }

     colStats.setStatsDesc(statsDesc);
     colStats.setStatsObj(statsObjs);

     boolean ret = false;

      try {
        ret = getMS().updateTableColumnStatistics(colStats);
        return ret;
      } finally {
        endFunction("write_column_statistics", ret != false, null, tableName);
      }
    }

    private boolean updatePartitonColStats(Table tbl, ColumnStatistics colStats)
        throws MetaException, InvalidObjectException, NoSuchObjectException, InvalidInputException {
      String dbName = null;
      String tableName = null;
      String partName = null;
      String colName = null;

      ColumnStatisticsDesc statsDesc = colStats.getStatsDesc();
      dbName = statsDesc.getDbName().toLowerCase();
      tableName = statsDesc.getTableName().toLowerCase();
      partName = lowerCaseConvertPartName(statsDesc.getPartName());

      statsDesc.setDbName(dbName);
      statsDesc.setTableName(tableName);
      statsDesc.setPartName(partName);

      long time = System.currentTimeMillis() / 1000;
      statsDesc.setLastAnalyzed(time);

      List<ColumnStatisticsObj> statsObjs =  colStats.getStatsObj();

      startFunction("write_partition_column_statistics",
          ":  db=" + dbName + " table=" + tableName
              + " part=" + partName);
      for (ColumnStatisticsObj statsObj:statsObjs) {
        colName = statsObj.getColName().toLowerCase();
        statsObj.setColName(colName);
        statsObj.setColType(statsObj.getColType().toLowerCase());
      }

      colStats.setStatsDesc(statsDesc);
      colStats.setStatsObj(statsObjs);

      boolean ret = false;

      try {
        if (tbl == null) {
          tbl = getTable(dbName, tableName);
        }
        List<String> partVals = getPartValsFromName(tbl, partName);
        ret = getMS().updatePartitionColumnStatistics(colStats, partVals);
        return ret;
      } finally {
        endFunction("write_partition_column_statistics", ret != false, null, tableName);
      }
    }

    @Override
    public boolean update_partition_column_statistics(ColumnStatistics colStats)
      throws NoSuchObjectException,InvalidObjectException,MetaException,TException,
      InvalidInputException {
      return updatePartitonColStats(null, colStats);
    }

    @Override
    public boolean delete_partition_column_statistics(String dbName, String tableName,
      String partName, String colName) throws NoSuchObjectException, MetaException,
      InvalidObjectException, TException, InvalidInputException
    {
      dbName = dbName.toLowerCase();
      tableName = tableName.toLowerCase();
      if (colName != null) {
        colName = colName.toLowerCase();
      }
      String convertedPartName = lowerCaseConvertPartName(partName);
      startFunction("delete_column_statistics_by_partition",": db=" + dbName
          + " table=" + tableName + " partition=" + convertedPartName
          + " column=" + colName);
      boolean ret = false;

      try {
        List<String> partVals = getPartValsFromName(getMS(), dbName, tableName, convertedPartName);
        ret = getMS().deletePartitionColumnStatistics(dbName, tableName,
                                                      convertedPartName, partVals, colName);
      } finally {
        endFunction("delete_column_statistics_by_partition", ret != false, null, tableName);
      }
      return ret;
    }

    @Override
    public boolean delete_table_column_statistics(String dbName, String tableName, String colName)
      throws NoSuchObjectException, MetaException, InvalidObjectException, TException,
      InvalidInputException {
      dbName = dbName.toLowerCase();
      tableName = tableName.toLowerCase();

      if (colName != null) {
        colName = colName.toLowerCase();
      }
      startFunction("delete_column_statistics_by_table", ": db=" + dbName
          + " table=" + tableName + " column=" + colName);

      boolean ret = false;
      try {
        ret = getMS().deleteTableColumnStatistics(dbName, tableName, colName);
      } finally {
        endFunction("delete_column_statistics_by_table", ret != false, null, tableName);
      }
      return ret;
    }

    @Override
    public List<Partition> get_partitions_by_filter(final String dbName,
        final String tblName, final String filter, final short maxParts)
        throws MetaException, NoSuchObjectException, TException {
      startTableFunction("get_partitions_by_filter", dbName, tblName);
      fireReadTablePreEvent(dbName, tblName);
      List<Partition> ret = null;
      Exception ex = null;
      try {
        checkLimitNumberOfPartitionsByFilter(dbName, tblName, filter, maxParts);
        ret = getMS().getPartitionsByFilter(dbName, tblName, filter, maxParts);
      } catch (Exception e) {
        ex = e;
        rethrowException(e);
      } finally {
        endFunction("get_partitions_by_filter", ret != null, ex, tblName);
      }
      return ret;
    }

    @Override
    public List<PartitionSpec> get_part_specs_by_filter(final String dbName,
        final String tblName, final String filter, final int maxParts)
        throws MetaException, NoSuchObjectException, TException {

      startTableFunction("get_partitions_by_filter_pspec", dbName, tblName);

      List<PartitionSpec> partitionSpecs = null;
      try {
        Table table = get_table_core(dbName, tblName);
        List<Partition> partitions = get_partitions_by_filter(dbName, tblName, filter, (short) maxParts);

        if (is_partition_spec_grouping_enabled(table)) {
          partitionSpecs = get_partitionspecs_grouped_by_storage_descriptor(table, partitions);
        }
        else {
          PartitionSpec pSpec = new PartitionSpec();
          pSpec.setPartitionList(new PartitionListComposingSpec(partitions));
          pSpec.setRootPath(table.getSd().getLocation());
          pSpec.setDbName(dbName);
          pSpec.setTableName(tblName);
          partitionSpecs = Arrays.asList(pSpec);
        }

        return partitionSpecs;
      }
      finally {
        endFunction("get_partitions_by_filter_pspec", partitionSpecs != null && !partitionSpecs.isEmpty(), null, tblName);
      }
    }

    @Override
    public PartitionsByExprResult get_partitions_by_expr(
        PartitionsByExprRequest req) throws TException {
      String dbName = req.getDbName(), tblName = req.getTblName();
      startTableFunction("get_partitions_by_expr", dbName, tblName);
      fireReadTablePreEvent(dbName, tblName);
      PartitionsByExprResult ret = null;
      Exception ex = null;
      try {
        checkLimitNumberOfPartitionsByExpr(dbName, tblName, req.getExpr(), UNLIMITED_MAX_PARTITIONS);
        List<Partition> partitions = new LinkedList<Partition>();
        boolean hasUnknownPartitions = getMS().getPartitionsByExpr(dbName, tblName,
            req.getExpr(), req.getDefaultPartitionName(), req.getMaxParts(), partitions);
        ret = new PartitionsByExprResult(partitions, hasUnknownPartitions);
      } catch (Exception e) {
        ex = e;
        rethrowException(e);
      } finally {
        endFunction("get_partitions_by_expr", ret != null, ex, tblName);
      }
      return ret;
    }

    private void rethrowException(Exception e)
        throws MetaException, NoSuchObjectException, TException {
      // TODO: Both of these are TException, why do we need these separate clauses?
      if (e instanceof MetaException) {
        throw (MetaException) e;
      } else if (e instanceof NoSuchObjectException) {
        throw (NoSuchObjectException) e;
      } else if (e instanceof TException) {
        throw (TException) e;
      } else {
        throw newMetaException(e);
      }
    }

    public int get_num_partitions_by_filter(final String dbName,
                                            final String tblName, final String filter)
            throws TException {
      startTableFunction("get_num_partitions_by_filter", dbName, tblName);

      int ret = -1;
      Exception ex = null;
      try {
        ret = getMS().getNumPartitionsByFilter(dbName, tblName, filter);
      } catch (Exception e) {
        ex = e;
        rethrowException(e);
      } finally {
        endFunction("get_num_partitions_by_filter", ret != -1, ex, tblName);
      }
      return ret;
    }

    public int get_num_partitions_by_expr(final String dbName,
                                            final String tblName, final byte[] expr)
        throws TException {
      startTableFunction("get_num_partitions_by_expr", dbName, tblName);

      int ret = -1;
      Exception ex = null;
      try {
        ret = getMS().getNumPartitionsByExpr(dbName, tblName, expr);
      } catch (Exception e) {
        ex = e;
        rethrowException(e);
      } finally {
        endFunction("get_num_partitions_by_expr", ret != -1, ex, tblName);
      }
      return ret;
    }

    @Override
    public List<Partition> get_partitions_by_names(final String dbName,
        final String tblName, final List<String> partNames)
        throws MetaException, NoSuchObjectException, TException {

      startTableFunction("get_partitions_by_names", dbName, tblName);
      fireReadTablePreEvent(dbName, tblName);
      List<Partition> ret = null;
      Exception ex = null;
      try {
        ret = getMS().getPartitionsByNames(dbName, tblName, partNames);
      } catch (Exception e) {
        ex = e;
        rethrowException(e);
      } finally {
        endFunction("get_partitions_by_names", ret != null, ex, tblName);
      }
      return ret;
    }

    @Override
    public PrincipalPrivilegeSet get_privilege_set(HiveObjectRef hiveObject,
        String userName, List<String> groupNames) throws MetaException,
        TException {
      firePreEvent(new PreAuthorizationCallEvent(this));
      if (hiveObject.getObjectType() == HiveObjectType.COLUMN) {
        String partName = getPartName(hiveObject);
        return this.get_column_privilege_set(hiveObject.getDbName(), hiveObject
            .getObjectName(), partName, hiveObject.getColumnName(), userName,
            groupNames);
      } else if (hiveObject.getObjectType() == HiveObjectType.PARTITION) {
        String partName = getPartName(hiveObject);
        return this.get_partition_privilege_set(hiveObject.getDbName(),
            hiveObject.getObjectName(), partName, userName, groupNames);
      } else if (hiveObject.getObjectType() == HiveObjectType.DATABASE) {
        return this.get_db_privilege_set(hiveObject.getDbName(), userName,
            groupNames);
      } else if (hiveObject.getObjectType() == HiveObjectType.TABLE) {
        return this.get_table_privilege_set(hiveObject.getDbName(), hiveObject
            .getObjectName(), userName, groupNames);
      } else if (hiveObject.getObjectType() == HiveObjectType.GLOBAL) {
        return this.get_user_privilege_set(userName, groupNames);
      }
      return null;
    }

    private String getPartName(HiveObjectRef hiveObject) throws MetaException {
      String partName = null;
      List<String> partValue = hiveObject.getPartValues();
      if (partValue != null && partValue.size() > 0) {
        try {
          Table table = get_table_core(hiveObject.getDbName(), hiveObject
              .getObjectName());
          partName = Warehouse
              .makePartName(table.getPartitionKeys(), partValue);
        } catch (NoSuchObjectException e) {
          throw new MetaException(e.getMessage());
        }
      }
      return partName;
    }

    private PrincipalPrivilegeSet get_column_privilege_set(final String dbName,
        final String tableName, final String partName, final String columnName,
        final String userName, final List<String> groupNames) throws MetaException,
        TException {
      incrementCounter("get_column_privilege_set");

      PrincipalPrivilegeSet ret = null;
      try {
        ret = getMS().getColumnPrivilegeSet(
            dbName, tableName, partName, columnName, userName, groupNames);
      } catch (MetaException e) {
        throw e;
      } catch (Exception e) {
        throw new RuntimeException(e);
      }
      return ret;
    }

    private PrincipalPrivilegeSet get_db_privilege_set(final String dbName,
        final String userName, final List<String> groupNames) throws MetaException,
        TException {
      incrementCounter("get_db_privilege_set");

      PrincipalPrivilegeSet ret = null;
      try {
        ret = getMS().getDBPrivilegeSet(dbName, userName, groupNames);
      } catch (MetaException e) {
        throw e;
      } catch (Exception e) {
        throw new RuntimeException(e);
      }
      return ret;
    }

    private PrincipalPrivilegeSet get_partition_privilege_set(
        final String dbName, final String tableName, final String partName,
        final String userName, final List<String> groupNames)
        throws MetaException, TException {
      incrementCounter("get_partition_privilege_set");

      PrincipalPrivilegeSet ret = null;
      try {
        ret = getMS().getPartitionPrivilegeSet(dbName, tableName, partName,
            userName, groupNames);
      } catch (MetaException e) {
        throw e;
      } catch (Exception e) {
        throw new RuntimeException(e);
      }
      return ret;
    }

    private PrincipalPrivilegeSet get_table_privilege_set(final String dbName,
        final String tableName, final String userName,
        final List<String> groupNames) throws MetaException, TException {
      incrementCounter("get_table_privilege_set");

      PrincipalPrivilegeSet ret = null;
      try {
        ret = getMS().getTablePrivilegeSet(dbName, tableName, userName,
            groupNames);
      } catch (MetaException e) {
        throw e;
      } catch (Exception e) {
        throw new RuntimeException(e);
      }
      return ret;
    }

    @Override
    public boolean grant_role(final String roleName,
        final String principalName, final PrincipalType principalType,
        final String grantor, final PrincipalType grantorType, final boolean grantOption)
        throws MetaException, TException {
      incrementCounter("add_role_member");
      firePreEvent(new PreAuthorizationCallEvent(this));
      if (PUBLIC.equals(roleName)) {
        throw new MetaException("No user can be added to " + PUBLIC +". Since all users implictly"
        + " belong to " + PUBLIC + " role.");
      }
      Boolean ret = null;
      try {
        RawStore ms = getMS();
        Role role = ms.getRole(roleName);
        if(principalType == PrincipalType.ROLE){
          //check if this grant statement will end up creating a cycle
          if(isNewRoleAParent(principalName, roleName)){
            throw new MetaException("Cannot grant role " + principalName + " to " + roleName +
                " as " + roleName + " already belongs to the role " + principalName +
                ". (no cycles allowed)");
          }
        }
        ret = ms.grantRole(role, principalName, principalType, grantor, grantorType, grantOption);
      } catch (MetaException e) {
        throw e;
      } catch (Exception e) {
        throw new RuntimeException(e);
      }
      return ret;
    }



    /**
     * Check if newRole is in parent hierarchy of curRole
     * @param newRole
     * @param curRole
     * @return true if newRole is curRole or present in its hierarchy
     * @throws MetaException
     */
    private boolean isNewRoleAParent(String newRole, String curRole) throws MetaException {
      if(newRole.equals(curRole)){
        return true;
      }
      //do this check recursively on all the parent roles of curRole
      List<Role> parentRoleMaps = getMS().listRoles(curRole, PrincipalType.ROLE);
      for(Role parentRole : parentRoleMaps){
        if(isNewRoleAParent(newRole, parentRole.getRoleName())){
          return true;
        }
      }
      return false;
    }

    @Override
    public List<Role> list_roles(final String principalName,
        final PrincipalType principalType) throws MetaException, TException {
      incrementCounter("list_roles");
      firePreEvent(new PreAuthorizationCallEvent(this));
      return getMS().listRoles(principalName, principalType);
    }

    @Override
    public boolean create_role(final Role role)
        throws MetaException, TException {
      incrementCounter("create_role");
      firePreEvent(new PreAuthorizationCallEvent(this));
      if (PUBLIC.equals(role.getRoleName())) {
         throw new MetaException(PUBLIC + " role implictly exists. It can't be created.");
      }
      Boolean ret = null;
      try {
        ret = getMS().addRole(role.getRoleName(), role.getOwnerName());
      } catch (MetaException e) {
        throw e;
      } catch (Exception e) {
        throw new RuntimeException(e);
      }
      return ret;
    }

    @Override
    public boolean drop_role(final String roleName)
        throws MetaException, TException {
      incrementCounter("drop_role");
      firePreEvent(new PreAuthorizationCallEvent(this));
      if (ADMIN.equals(roleName) || PUBLIC.equals(roleName)) {
        throw new MetaException(PUBLIC + "," + ADMIN + " roles can't be dropped.");
      }
      Boolean ret = null;
      try {
        ret = getMS().removeRole(roleName);
      } catch (MetaException e) {
        throw e;
      } catch (Exception e) {
        throw new RuntimeException(e);
      }
      return ret;
    }

    @Override
    public List<String> get_role_names() throws MetaException, TException {
      incrementCounter("get_role_names");
      firePreEvent(new PreAuthorizationCallEvent(this));
      List<String> ret = null;
      try {
        ret = getMS().listRoleNames();
        return ret;
      } catch (MetaException e) {
        throw e;
      } catch (Exception e) {
        throw new RuntimeException(e);
      }
    }

    @Override
    public boolean grant_privileges(final PrivilegeBag privileges) throws MetaException,
        TException {
      incrementCounter("grant_privileges");
      firePreEvent(new PreAuthorizationCallEvent(this));
      Boolean ret = null;
      try {
        ret = getMS().grantPrivileges(privileges);
      } catch (MetaException e) {
        throw e;
      } catch (Exception e) {
        throw new RuntimeException(e);
      }
      return ret;
    }

    @Override
    public boolean revoke_role(final String roleName, final String userName,
        final PrincipalType principalType) throws MetaException, TException {
      return revoke_role(roleName, userName, principalType, false);
    }

    private boolean revoke_role(final String roleName, final String userName,
        final PrincipalType principalType, boolean grantOption) throws MetaException, TException {
      incrementCounter("remove_role_member");
      firePreEvent(new PreAuthorizationCallEvent(this));
      if (PUBLIC.equals(roleName)) {
        throw new MetaException(PUBLIC + " role can't be revoked.");
      }
      Boolean ret = null;
      try {
        RawStore ms = getMS();
        Role mRole = ms.getRole(roleName);
        ret = ms.revokeRole(mRole, userName, principalType, grantOption);
      } catch (MetaException e) {
        throw e;
      } catch (Exception e) {
        throw new RuntimeException(e);
      }
      return ret;
    }

    @Override
    public GrantRevokeRoleResponse grant_revoke_role(GrantRevokeRoleRequest request)
        throws MetaException, org.apache.thrift.TException {
      GrantRevokeRoleResponse response = new GrantRevokeRoleResponse();
      boolean grantOption = false;
      if (request.isSetGrantOption()) {
        grantOption = request.isGrantOption();
      }
      switch (request.getRequestType()) {
        case GRANT: {
          boolean result = grant_role(request.getRoleName(),
              request.getPrincipalName(), request.getPrincipalType(),
              request.getGrantor(), request.getGrantorType(), grantOption);
          response.setSuccess(result);
          break;
        }
        case REVOKE: {
          boolean result = revoke_role(request.getRoleName(), request.getPrincipalName(),
              request.getPrincipalType(), grantOption);
          response.setSuccess(result);
          break;
        }
        default:
          throw new MetaException("Unknown request type " + request.getRequestType());
      }

      return response;
    }

    @Override
    public GrantRevokePrivilegeResponse grant_revoke_privileges(GrantRevokePrivilegeRequest request)
        throws MetaException, org.apache.thrift.TException {
      GrantRevokePrivilegeResponse response = new GrantRevokePrivilegeResponse();
      switch (request.getRequestType()) {
        case GRANT: {
          boolean result = grant_privileges(request.getPrivileges());
          response.setSuccess(result);
          break;
        }
        case REVOKE: {
          boolean revokeGrantOption = false;
          if (request.isSetRevokeGrantOption()) {
            revokeGrantOption = request.isRevokeGrantOption();
          }
          boolean result = revoke_privileges(request.getPrivileges(), revokeGrantOption);
          response.setSuccess(result);
          break;
        }
        default:
          throw new MetaException("Unknown request type " + request.getRequestType());
      }

      return response;
    }

    @Override
    public boolean revoke_privileges(final PrivilegeBag privileges)
        throws MetaException, TException {
      return revoke_privileges(privileges, false);
    }

    public boolean revoke_privileges(final PrivilegeBag privileges, boolean grantOption)
        throws MetaException, TException {
      incrementCounter("revoke_privileges");
      firePreEvent(new PreAuthorizationCallEvent(this));
      Boolean ret = null;
      try {
        ret = getMS().revokePrivileges(privileges, grantOption);
      } catch (MetaException e) {
        throw e;
      } catch (Exception e) {
        throw new RuntimeException(e);
      }
      return ret;
    }

    private PrincipalPrivilegeSet get_user_privilege_set(final String userName,
        final List<String> groupNames) throws MetaException, TException {
      incrementCounter("get_user_privilege_set");
      PrincipalPrivilegeSet ret = null;
      try {
        ret = getMS().getUserPrivilegeSet(userName, groupNames);
      } catch (MetaException e) {
        throw e;
      } catch (Exception e) {
        throw new RuntimeException(e);
      }
      return ret;
    }

    @Override
    public List<HiveObjectPrivilege> list_privileges(String principalName,
        PrincipalType principalType, HiveObjectRef hiveObject)
        throws MetaException, TException {
      firePreEvent(new PreAuthorizationCallEvent(this));
      if (hiveObject.getObjectType() == null) {
        return getAllPrivileges(principalName, principalType);
      }
      if (hiveObject.getObjectType() == HiveObjectType.GLOBAL) {
        return list_global_privileges(principalName, principalType);
      }
      if (hiveObject.getObjectType() == HiveObjectType.DATABASE) {
        return list_db_privileges(principalName, principalType, hiveObject
            .getDbName());
      }
      if (hiveObject.getObjectType() == HiveObjectType.TABLE) {
        return list_table_privileges(principalName, principalType,
            hiveObject.getDbName(), hiveObject.getObjectName());
      }
      if (hiveObject.getObjectType() == HiveObjectType.PARTITION) {
        return list_partition_privileges(principalName, principalType,
            hiveObject.getDbName(), hiveObject.getObjectName(), hiveObject
            .getPartValues());
      }
      if (hiveObject.getObjectType() == HiveObjectType.COLUMN) {
        if (hiveObject.getPartValues() == null || hiveObject.getPartValues().isEmpty()) {
          return list_table_column_privileges(principalName, principalType,
              hiveObject.getDbName(), hiveObject.getObjectName(), hiveObject.getColumnName());
        }
        return list_partition_column_privileges(principalName, principalType,
            hiveObject.getDbName(), hiveObject.getObjectName(), hiveObject
            .getPartValues(), hiveObject.getColumnName());
      }
      return null;
    }

    private List<HiveObjectPrivilege> getAllPrivileges(String principalName,
        PrincipalType principalType) throws TException {
      List<HiveObjectPrivilege> privs = new ArrayList<HiveObjectPrivilege>();
      privs.addAll(list_global_privileges(principalName, principalType));
      privs.addAll(list_db_privileges(principalName, principalType, null));
      privs.addAll(list_table_privileges(principalName, principalType, null, null));
      privs.addAll(list_partition_privileges(principalName, principalType, null, null, null));
      privs.addAll(list_table_column_privileges(principalName, principalType, null, null, null));
      privs.addAll(list_partition_column_privileges(principalName, principalType,
          null, null, null, null));
      return privs;
    }

    private List<HiveObjectPrivilege> list_table_column_privileges(
        final String principalName, final PrincipalType principalType,
        final String dbName, final String tableName, final String columnName)
        throws MetaException, TException {
      incrementCounter("list_table_column_privileges");

      try {
        if (dbName == null) {
          return getMS().listPrincipalTableColumnGrantsAll(principalName, principalType);
        }
        if (principalName == null) {
          return getMS().listTableColumnGrantsAll(dbName, tableName, columnName);
        }
        List<HiveObjectPrivilege> result = getMS()
            .listPrincipalTableColumnGrants(principalName, principalType,
                dbName, tableName, columnName);
        return result;
      } catch (MetaException e) {
        throw e;
      } catch (Exception e) {
        throw new RuntimeException(e);
      }
    }

    private List<HiveObjectPrivilege> list_partition_column_privileges(
        final String principalName, final PrincipalType principalType,
        final String dbName, final String tableName, final List<String> partValues,
        final String columnName) throws MetaException, TException {
      incrementCounter("list_partition_column_privileges");

      try {
        if (dbName == null) {
          return getMS().listPrincipalPartitionColumnGrantsAll(principalName, principalType);
        }
        Table tbl = get_table_core(dbName, tableName);
        String partName = Warehouse.makePartName(tbl.getPartitionKeys(), partValues);
        if (principalName == null) {
          return getMS().listPartitionColumnGrantsAll(dbName, tableName, partName, columnName);
        }

        List<HiveObjectPrivilege> result =
            getMS().listPrincipalPartitionColumnGrants(principalName, principalType, dbName,
                tableName, partValues, partName, columnName);

        return result;
      } catch (MetaException e) {
        throw e;
      } catch (Exception e) {
        throw new RuntimeException(e);
      }
    }

    private List<HiveObjectPrivilege> list_db_privileges(final String principalName,
        final PrincipalType principalType, final String dbName)
        throws MetaException, TException {
      incrementCounter("list_security_db_grant");

      try {
        if (dbName == null) {
          return getMS().listPrincipalDBGrantsAll(principalName, principalType);
        }
        if (principalName == null) {
          return getMS().listDBGrantsAll(dbName);
        } else {
          return getMS().listPrincipalDBGrants(principalName, principalType, dbName);
        }
      } catch (MetaException e) {
        throw e;
      } catch (Exception e) {
        throw new RuntimeException(e);
      }
    }

    private List<HiveObjectPrivilege> list_partition_privileges(
        final String principalName, final PrincipalType principalType,
        final String dbName, final String tableName, final List<String> partValues)
        throws MetaException, TException {
      incrementCounter("list_security_partition_grant");

      try {
        if (dbName == null) {
          return getMS().listPrincipalPartitionGrantsAll(principalName, principalType);
        }
        Table tbl = get_table_core(dbName, tableName);
        String partName = Warehouse.makePartName(tbl.getPartitionKeys(), partValues);
        if (principalName == null) {
          return getMS().listPartitionGrantsAll(dbName, tableName, partName);
        }
        List<HiveObjectPrivilege> result = getMS().listPrincipalPartitionGrants(
            principalName, principalType, dbName, tableName, partValues, partName);

        return result;
      } catch (MetaException e) {
        throw e;
      } catch (Exception e) {
        throw new RuntimeException(e);
      }
    }

    private List<HiveObjectPrivilege> list_table_privileges(
        final String principalName, final PrincipalType principalType,
        final String dbName, final String tableName) throws MetaException,
        TException {
      incrementCounter("list_security_table_grant");

      try {
        if (dbName == null) {
          return getMS().listPrincipalTableGrantsAll(principalName, principalType);
        }
        if (principalName == null) {
          return getMS().listTableGrantsAll(dbName, tableName);
        }
        List<HiveObjectPrivilege> result = getMS()
            .listAllTableGrants(principalName, principalType, dbName, tableName);

        return result;
      } catch (MetaException e) {
        throw e;
      } catch (Exception e) {
        throw new RuntimeException(e);
      }
    }

    private List<HiveObjectPrivilege> list_global_privileges(
        final String principalName, final PrincipalType principalType)
        throws MetaException, TException {
      incrementCounter("list_security_user_grant");

      try {
        if (principalName == null) {
          return getMS().listGlobalGrantsAll();
        }
        List<HiveObjectPrivilege> result = getMS().listPrincipalGlobalGrants(
            principalName, principalType);

        return result;
      } catch (MetaException e) {
        throw e;
      } catch (Exception e) {
        throw new RuntimeException(e);
      }
    }

    @Override
    public void cancel_delegation_token(String token_str_form)
        throws MetaException, TException {
      startFunction("cancel_delegation_token");
      boolean success = false;
      Exception ex = null;
      try {
        HiveMetaStore.cancelDelegationToken(token_str_form);
        success = true;
      } catch (IOException e) {
        ex = e;
        throw new MetaException(e.getMessage());
      } catch (Exception e) {
        ex = e;
        if (e instanceof MetaException) {
          throw (MetaException) e;
        } else if (e instanceof TException) {
          throw (TException) e;
        } else {
          throw newMetaException(e);
        }
      } finally {
        endFunction("cancel_delegation_token", success, ex);
      }
    }

    @Override
    public long renew_delegation_token(String token_str_form)
        throws MetaException, TException {
      startFunction("renew_delegation_token");
      Long ret = null;
      Exception ex = null;
      try {
        ret = HiveMetaStore.renewDelegationToken(token_str_form);
      } catch (IOException e) {
        ex = e;
        throw new MetaException(e.getMessage());
      } catch (Exception e) {
        ex = e;
        if (e instanceof MetaException) {
          throw (MetaException) e;
        } else if (e instanceof TException) {
          throw (TException) e;
        } else {
          throw newMetaException(e);
        }
      } finally {
        endFunction("renew_delegation_token", ret != null, ex);
      }
      return ret;
    }

    @Override
    public String get_delegation_token(String token_owner,
        String renewer_kerberos_principal_name)
        throws MetaException, TException {
      startFunction("get_delegation_token");
      String ret = null;
      Exception ex = null;
      try {
        ret =
            HiveMetaStore.getDelegationToken(token_owner,
                renewer_kerberos_principal_name, getIPAddress());
      } catch (IOException e) {
        ex = e;
        throw new MetaException(e.getMessage());
      } catch (InterruptedException e) {
        ex = e;
        throw new MetaException(e.getMessage());
      } catch (Exception e) {
        ex = e;
        if (e instanceof MetaException) {
          throw (MetaException) e;
        } else if (e instanceof TException) {
          throw (TException) e;
        } else {
          throw newMetaException(e);
        }
      } finally {
        endFunction("get_delegation_token", ret != null, ex);
      }
      return ret;
    }

    @Override
    public boolean add_token(String token_identifier, String delegation_token) throws TException {
      startFunction("add_token", ": " + token_identifier);
      boolean ret = false;
      Exception ex = null;
      try {
        ret = getMS().addToken(token_identifier, delegation_token);
      } catch (Exception e) {
        ex = e;
        if (e instanceof MetaException) {
          throw (MetaException) e;
        } else {
          throw newMetaException(e);
        }
      } finally {
        endFunction("add_token", ret == true, ex);
      }
      return ret;
    }

    @Override
    public boolean remove_token(String token_identifier) throws TException {
      startFunction("remove_token", ": " + token_identifier);
      boolean ret = false;
      Exception ex = null;
      try {
        ret = getMS().removeToken(token_identifier);
      } catch (Exception e) {
        ex = e;
        if (e instanceof MetaException) {
          throw (MetaException) e;
        } else {
          throw newMetaException(e);
        }
      } finally {
        endFunction("remove_token", ret == true, ex);
      }
      return ret;
    }

    @Override
    public String get_token(String token_identifier) throws TException {
      startFunction("get_token for", ": " + token_identifier);
      String ret = null;
      Exception ex = null;
      try {
        ret = getMS().getToken(token_identifier);
      } catch (Exception e) {
        ex = e;
        if (e instanceof MetaException) {
          throw (MetaException) e;
        } else {
          throw newMetaException(e);
        }
      } finally {
        endFunction("get_token", ret != null, ex);
      }
      return ret;
    }

    @Override
    public List<String> get_all_token_identifiers() throws TException {
      startFunction("get_all_token_identifiers.");
      List<String> ret = null;
      Exception ex = null;
      try {
        ret = getMS().getAllTokenIdentifiers();
      } catch (Exception e) {
        ex = e;
        if (e instanceof MetaException) {
          throw (MetaException) e;
        } else {
          throw newMetaException(e);
        }
      } finally {
        endFunction("get_all_token_identifiers.", ex == null, ex);
      }
      return ret;
    }

    @Override
    public int add_master_key(String key) throws MetaException, TException {
      startFunction("add_master_key.");
      int ret = -1;
      Exception ex = null;
      try {
        ret = getMS().addMasterKey(key);
      } catch (Exception e) {
        ex = e;
        if (e instanceof MetaException) {
          throw (MetaException) e;
        } else {
          throw newMetaException(e);
        }
      } finally {
        endFunction("add_master_key.", ex == null, ex);
      }
      return ret;
    }

    @Override
    public void update_master_key(int seq_number, String key) throws NoSuchObjectException,
      MetaException, TException {
      startFunction("update_master_key.");
      Exception ex = null;
      try {
        getMS().updateMasterKey(seq_number, key);
      } catch (Exception e) {
        ex = e;
        if (e instanceof MetaException) {
          throw (MetaException) e;
        } else {
          throw newMetaException(e);
        }
      } finally {
        endFunction("update_master_key.", ex == null, ex);
      }
    }

    @Override
    public boolean remove_master_key(int key_seq) throws TException {
      startFunction("remove_master_key.");
      Exception ex = null;
      boolean ret;
      try {
        ret = getMS().removeMasterKey(key_seq);
      } catch (Exception e) {
        ex = e;
        if (e instanceof MetaException) {
          throw (MetaException) e;
        } else {
          throw newMetaException(e);
        }
      } finally {
        endFunction("remove_master_key.", ex == null, ex);
      }
      return ret;
    }

    @Override
    public List<String> get_master_keys() throws TException {
      startFunction("get_master_keys.");
      Exception ex = null;
      String [] ret = null;
      try {
        ret = getMS().getMasterKeys();
      } catch (Exception e) {
        ex = e;
        if (e instanceof MetaException) {
          throw (MetaException) e;
        } else {
          throw newMetaException(e);
        }
      } finally {
        endFunction("get_master_keys.", ret != null, ex);
      }
      return Arrays.asList(ret);
    }

    @Override
    public void markPartitionForEvent(final String db_name, final String tbl_name,
        final Map<String, String> partName, final PartitionEventType evtType) throws
        MetaException, TException, NoSuchObjectException, UnknownDBException,
        UnknownTableException,
        InvalidPartitionException, UnknownPartitionException {

      Table tbl = null;
      Exception ex = null;
      RawStore ms  = getMS();
      boolean success = false;
      try {
        ms.openTransaction();
        startPartitionFunction("markPartitionForEvent", db_name, tbl_name, partName);
        firePreEvent(new PreLoadPartitionDoneEvent(db_name, tbl_name, partName, this));
        tbl = ms.markPartitionForEvent(db_name, tbl_name, partName, evtType);
        if (null == tbl) {
          throw new UnknownTableException("Table: " + tbl_name + " not found.");
        }

        if (transactionalListeners.size() > 0) {
          LoadPartitionDoneEvent lpde = new LoadPartitionDoneEvent(true, tbl, partName, this);
          for (MetaStoreEventListener transactionalListener : transactionalListeners) {
            transactionalListener.onLoadPartitionDone(lpde);
          }
        }

        success = ms.commitTransaction();
        for (MetaStoreEventListener listener : listeners) {
          listener.onLoadPartitionDone(new LoadPartitionDoneEvent(true, tbl, partName, this));
        }
      } catch (Exception original) {
        ex = original;
        LOG.error("Exception caught in mark partition event ", original);
        if (original instanceof NoSuchObjectException) {
          throw (NoSuchObjectException) original;
        } else if (original instanceof UnknownTableException) {
          throw (UnknownTableException) original;
        } else if (original instanceof UnknownDBException) {
          throw (UnknownDBException) original;
        } else if (original instanceof UnknownPartitionException) {
          throw (UnknownPartitionException) original;
        } else if (original instanceof InvalidPartitionException) {
          throw (InvalidPartitionException) original;
        } else if (original instanceof MetaException) {
          throw (MetaException) original;
        } else {
          throw newMetaException(original);
        }
      } finally {
        if (!success) {
          ms.rollbackTransaction();
        }

        endFunction("markPartitionForEvent", tbl != null, ex, tbl_name);
      }
    }

    @Override
    public boolean isPartitionMarkedForEvent(final String db_name, final String tbl_name,
        final Map<String, String> partName, final PartitionEventType evtType) throws
        MetaException, NoSuchObjectException, UnknownDBException, UnknownTableException,
        TException, UnknownPartitionException, InvalidPartitionException {

      startPartitionFunction("isPartitionMarkedForEvent", db_name, tbl_name, partName);
      Boolean ret = null;
      Exception ex = null;
      try {
        ret = getMS().isPartitionMarkedForEvent(db_name, tbl_name, partName, evtType);
      } catch (Exception original) {
        LOG.error("Exception caught for isPartitionMarkedForEvent ",original);
        ex = original;
        if (original instanceof NoSuchObjectException) {
          throw (NoSuchObjectException) original;
        } else if (original instanceof UnknownTableException) {
          throw (UnknownTableException) original;
        } else if (original instanceof UnknownDBException) {
          throw (UnknownDBException) original;
        } else if (original instanceof UnknownPartitionException) {
          throw (UnknownPartitionException) original;
        } else if (original instanceof InvalidPartitionException) {
          throw (InvalidPartitionException) original;
        } else if (original instanceof MetaException) {
          throw (MetaException) original;
        } else {
          throw newMetaException(original);
        }
      } finally {
                endFunction("isPartitionMarkedForEvent", ret != null, ex, tbl_name);
      }

      return ret;
    }

    @Override
    public List<String> set_ugi(String username, List<String> groupNames) throws MetaException,
        TException {
      Collections.addAll(groupNames, username);
      return groupNames;
    }

    @Override
    public boolean partition_name_has_valid_characters(List<String> part_vals,
        boolean throw_exception) throws TException, MetaException {
      startFunction("partition_name_has_valid_characters");
      boolean ret = false;
      Exception ex = null;
      try {
        if (throw_exception) {
          MetaStoreUtils.validatePartitionNameCharacters(part_vals, partitionValidationPattern);
          ret = true;
        } else {
          ret = MetaStoreUtils.partitionNameHasValidCharacters(part_vals,
              partitionValidationPattern);
        }
      } catch (Exception e) {
        if (e instanceof MetaException) {
          throw (MetaException)e;
        } else {
          ex = e;
          throw newMetaException(e);
        }
      }
      endFunction("partition_name_has_valid_characters", true, ex);
      return ret;
    }

    private static MetaException newMetaException(Exception e) {
      if (e instanceof MetaException) {
        return (MetaException)e;
      }
      MetaException me = new MetaException(e.toString());
      me.initCause(e);
      return me;
    }

    private void validateFunctionInfo(Function func) throws InvalidObjectException, MetaException {
      if (!MetaStoreUtils.validateName(func.getFunctionName(), null)) {
        throw new InvalidObjectException(func.getFunctionName() + " is not a valid object name");
      }
      String className = func.getClassName();
      if (className == null) {
        throw new InvalidObjectException("Function class name cannot be null");
      }
    }

    @Override
    public void create_function(Function func) throws AlreadyExistsException,
        InvalidObjectException, MetaException, NoSuchObjectException,
        TException {
      validateFunctionInfo(func);
      boolean success = false;
      RawStore ms = getMS();
      Map<String, String> transactionalListenerResponses = Collections.emptyMap();
      try {
        ms.openTransaction();
        Database db = ms.getDatabase(func.getDbName());
        if (db == null) {
          throw new NoSuchObjectException("The database " + func.getDbName() + " does not exist");
        }

        Function existingFunc = ms.getFunction(func.getDbName(), func.getFunctionName());
        if (existingFunc != null) {
          throw new AlreadyExistsException(
              "Function " + func.getFunctionName() + " already exists");
        }

        long time = System.currentTimeMillis() / 1000;
        func.setCreateTime((int) time);
        ms.createFunction(func);
        if (!transactionalListeners.isEmpty()) {
          transactionalListenerResponses =
              MetaStoreListenerNotifier.notifyEvent(transactionalListeners,
                                                    EventType.CREATE_FUNCTION,
                                                    new CreateFunctionEvent(func, true, this));
        }

        success = ms.commitTransaction();
      } finally {
        if (!success) {
          ms.rollbackTransaction();
        }

        if (!listeners.isEmpty()) {
          MetaStoreListenerNotifier.notifyEvent(listeners,
                                                EventType.CREATE_FUNCTION,
                                                new CreateFunctionEvent(func, success, this),
                                                null,
                                                transactionalListenerResponses);
        }
      }
    }

    @Override
    public void drop_function(String dbName, String funcName)
        throws NoSuchObjectException, MetaException,
        InvalidObjectException, InvalidInputException {
      boolean success = false;
      Function func = null;
      RawStore ms = getMS();
      Map<String, String> transactionalListenerResponses = Collections.emptyMap();
      try {
        ms.openTransaction();
        func = ms.getFunction(dbName, funcName);
        if (func == null) {
          throw new NoSuchObjectException("Function " + funcName + " does not exist");
        }

        ms.dropFunction(dbName, funcName);
        if (transactionalListeners.size() > 0) {
          transactionalListenerResponses =
              MetaStoreListenerNotifier.notifyEvent(transactionalListeners,
                                                    EventType.DROP_FUNCTION,
                                                    new DropFunctionEvent(func, true, this));
        }

        success = ms.commitTransaction();
      } finally {
        if (!success) {
          ms.rollbackTransaction();
        }

        if (listeners.size() > 0) {
          MetaStoreListenerNotifier.notifyEvent(listeners,
                                                EventType.DROP_FUNCTION,
                                                new DropFunctionEvent(func, success, this),
                                                null,
                                                transactionalListenerResponses);
        }
      }
    }

    @Override
    public void alter_function(String dbName, String funcName, Function newFunc)
        throws InvalidOperationException, MetaException, TException {
      validateFunctionInfo(newFunc);
      boolean success = false;
      RawStore ms = getMS();
      try {
        ms.openTransaction();
        ms.alterFunction(dbName, funcName, newFunc);
        success = ms.commitTransaction();
      } finally {
        if (!success) {
          ms.rollbackTransaction();
        }
      }
    }

    @Override
    public List<String> get_functions(String dbName, String pattern)
        throws MetaException {
      startFunction("get_functions", ": db=" + dbName + " pat=" + pattern);

      RawStore ms = getMS();
      Exception ex = null;
      List<String> funcNames = null;

      try {
        funcNames = ms.getFunctions(dbName, pattern);
      } catch (Exception e) {
        ex = e;
        throw newMetaException(e);
      } finally {
        endFunction("get_functions", funcNames != null, ex);
      }

      return funcNames;
    }

    @Override
    public GetAllFunctionsResponse get_all_functions()
            throws MetaException {
      GetAllFunctionsResponse response = new GetAllFunctionsResponse();
      startFunction("get_all_functions");
      RawStore ms = getMS();
      List<Function> allFunctions = null;
      Exception ex = null;
      try {
        allFunctions = ms.getAllFunctions();
      } catch (Exception e) {
        ex = e;
        throw newMetaException(e);
      } finally {
        endFunction("get_all_functions", allFunctions != null, ex);
      }
      response.setFunctions(allFunctions);
      return response;
    }

    @Override
    public Function get_function(String dbName, String funcName)
        throws MetaException, NoSuchObjectException, TException {
      startFunction("get_function", ": " + dbName + "." + funcName);

      RawStore ms = getMS();
      Function func = null;
      Exception ex = null;

      try {
        func = ms.getFunction(dbName, funcName);
        if (func == null) {
          throw new NoSuchObjectException(
              "Function " + dbName + "." + funcName + " does not exist");
        }
      } catch (NoSuchObjectException e) {
        ex = e;
        rethrowException(e);
      } catch (Exception e) {
        ex = e;
        throw newMetaException(e);
      } finally {
        endFunction("get_function", func != null, ex);
      }

      return func;
    }

    // Transaction and locking methods
    @Override
    public GetOpenTxnsResponse get_open_txns() throws TException {
      return getTxnHandler().getOpenTxns();
    }

    // Transaction and locking methods
    @Override
    public GetOpenTxnsInfoResponse get_open_txns_info() throws TException {
      return getTxnHandler().getOpenTxnsInfo();
    }

    @Override
    public OpenTxnsResponse open_txns(OpenTxnRequest rqst) throws TException {
      return getTxnHandler().openTxns(rqst);
    }

    @Override
    public void abort_txn(AbortTxnRequest rqst) throws NoSuchTxnException, TException {
      getTxnHandler().abortTxn(rqst);
    }

    @Override
    public void abort_txns(AbortTxnsRequest rqst) throws NoSuchTxnException, TException {
      getTxnHandler().abortTxns(rqst);
    }

    @Override
    public void commit_txn(CommitTxnRequest rqst)
        throws NoSuchTxnException, TxnAbortedException, TException {
      getTxnHandler().commitTxn(rqst);
    }

    @Override
    public LockResponse lock(LockRequest rqst)
        throws NoSuchTxnException, TxnAbortedException, TException {
      return getTxnHandler().lock(rqst);
    }

    @Override
    public LockResponse check_lock(CheckLockRequest rqst)
        throws NoSuchTxnException, TxnAbortedException, NoSuchLockException, TException {
      return getTxnHandler().checkLock(rqst);
    }

    @Override
    public void unlock(UnlockRequest rqst)
        throws NoSuchLockException, TxnOpenException, TException {
      getTxnHandler().unlock(rqst);
    }

    @Override
    public ShowLocksResponse show_locks(ShowLocksRequest rqst) throws TException {
      return getTxnHandler().showLocks(rqst);
    }

    @Override
    public void heartbeat(HeartbeatRequest ids)
        throws NoSuchLockException, NoSuchTxnException, TxnAbortedException, TException {
      getTxnHandler().heartbeat(ids);
    }

    @Override
    public HeartbeatTxnRangeResponse heartbeat_txn_range(HeartbeatTxnRangeRequest rqst)
      throws TException {
      return getTxnHandler().heartbeatTxnRange(rqst);
    }
    @Deprecated
    @Override
    public void compact(CompactionRequest rqst) throws TException {
      compact2(rqst);
    }
    @Override
    public CompactionResponse compact2(CompactionRequest rqst) throws TException {
      return getTxnHandler().compact(rqst);
    }

    @Override
    public ShowCompactResponse show_compact(ShowCompactRequest rqst) throws TException {
      return getTxnHandler().showCompact(rqst);
    }

    @Override
    public void flushCache() throws TException {
      getMS().flushCache();
    }

    @Override
    public void add_dynamic_partitions(AddDynamicPartitions rqst)
        throws NoSuchTxnException, TxnAbortedException, TException {
      getTxnHandler().addDynamicPartitions(rqst);
    }

    @Override
    public GetPrincipalsInRoleResponse get_principals_in_role(GetPrincipalsInRoleRequest request)
        throws MetaException, TException {

      incrementCounter("get_principals_in_role");
      firePreEvent(new PreAuthorizationCallEvent(this));
      Exception ex = null;
      GetPrincipalsInRoleResponse response = null;
      try {
        response = new GetPrincipalsInRoleResponse(getMS().listRoleMembers(request.getRoleName()));
      } catch (MetaException e) {
        throw e;
      } catch (Exception e) {
        ex = e;
        rethrowException(e);
      } finally {
        endFunction("get_principals_in_role", ex == null, ex);
      }
      return response;
    }

    @Override
    public GetRoleGrantsForPrincipalResponse get_role_grants_for_principal(
        GetRoleGrantsForPrincipalRequest request) throws MetaException, TException {

      incrementCounter("get_role_grants_for_principal");
      firePreEvent(new PreAuthorizationCallEvent(this));
      Exception ex = null;
      List<RolePrincipalGrant> roleMaps = null;
      try {
        roleMaps = getMS().listRolesWithGrants(request.getPrincipal_name(), request.getPrincipal_type());
      } catch (MetaException e) {
        throw e;
      } catch (Exception e) {
        ex = e;
        rethrowException(e);
      } finally {
        endFunction("get_role_grants_for_principal", ex == null, ex);
      }

      //List<RolePrincipalGrant> roleGrantsList = getRolePrincipalGrants(roleMaps);
      return new GetRoleGrantsForPrincipalResponse(roleMaps);
    }

    @Override
    public AggrStats get_aggr_stats_for(PartitionsStatsRequest request)
        throws NoSuchObjectException, MetaException, TException {
      String dbName = request.getDbName().toLowerCase();
      String tblName = request.getTblName().toLowerCase();
      startFunction("get_aggr_stats_for", ": db=" + request.getDbName()
          + " table=" + request.getTblName());

      List<String> lowerCaseColNames = new ArrayList<String>(request.getColNames().size());
      for (String colName : request.getColNames()) {
        lowerCaseColNames.add(colName.toLowerCase());
      }
      List<String> lowerCasePartNames = new ArrayList<String>(request.getPartNames().size());
      for (String partName : request.getPartNames()) {
        lowerCasePartNames.add(lowerCaseConvertPartName(partName));
      }
      AggrStats aggrStats = null;

      try {
        aggrStats = new AggrStats(getMS().get_aggr_stats_for(dbName, tblName, lowerCasePartNames,
            lowerCaseColNames));
        return aggrStats;
      } finally {
          endFunction("get_aggr_stats_for", aggrStats == null, null, request.getTblName());
      }

    }

    @Override
    public boolean set_aggr_stats_for(SetPartitionsStatsRequest request)
        throws NoSuchObjectException, InvalidObjectException, MetaException, InvalidInputException,
        TException {
      boolean ret = true;
      List<ColumnStatistics> csNews = request.getColStats();
      if (csNews == null || csNews.isEmpty()) {
        return ret;
      }
      // figure out if it is table level or partition level
      ColumnStatistics firstColStats = csNews.get(0);
      ColumnStatisticsDesc statsDesc = firstColStats.getStatsDesc();
      String dbName = statsDesc.getDbName();
      String tableName = statsDesc.getTableName();
      List<String> colNames = new ArrayList<>();
      for (ColumnStatisticsObj obj : firstColStats.getStatsObj()) {
        colNames.add(obj.getColName());
      }
      if (statsDesc.isIsTblLevel()) {
        // there should be only one ColumnStatistics
        if (request.getColStatsSize() != 1) {
          throw new MetaException(
              "Expecting only 1 ColumnStatistics for table's column stats, but find "
                  + request.getColStatsSize());
        } else {
          if (request.isSetNeedMerge() && request.isNeedMerge()) {
            // one single call to get all column stats
            ColumnStatistics csOld = getMS().getTableColumnStatistics(dbName, tableName, colNames);
            if (csOld != null && csOld.getStatsObjSize() != 0) {
              MetaStoreUtils.mergeColStats(firstColStats, csOld);
            }
          }
          return update_table_column_statistics(firstColStats);
        }
      } else {
        // partition level column stats merging
        List<String> partitionNames = new ArrayList<>();
        for (ColumnStatistics csNew : csNews) {
          partitionNames.add(csNew.getStatsDesc().getPartName());
        }
        Map<String, ColumnStatistics> map = new HashMap<>();
        if (request.isSetNeedMerge() && request.isNeedMerge()) {
          // a single call to get all column stats for all partitions
          List<ColumnStatistics> csOlds = getMS().getPartitionColumnStatistics(dbName, tableName,
              partitionNames, colNames);
          if (csNews.size() != csOlds.size()) {
            // some of the partitions miss stats.
            LOG.debug("Some of the partitions miss stats.");
          }
          for (ColumnStatistics csOld : csOlds) {
            map.put(csOld.getStatsDesc().getPartName(), csOld);
          }
        }
        Table t = getTable(dbName, tableName);
        for (int index = 0; index < csNews.size(); index++) {
          ColumnStatistics csNew = csNews.get(index);
          ColumnStatistics csOld = map.get(csNew.getStatsDesc().getPartName());
          if (csOld != null && csOld.getStatsObjSize() != 0) {
            MetaStoreUtils.mergeColStats(csNew, csOld);
          }
          ret = ret && updatePartitonColStats(t, csNew);
        }
      }
      return ret;
    }

    private Table getTable(String dbName, String tableName)
        throws MetaException, InvalidObjectException {
      Table t = getMS().getTable(dbName, tableName);
      if (t == null) {
        throw new InvalidObjectException(dbName + "." + tableName
            + " table not found");
      }
      return t;
    }

    @Override
    public NotificationEventResponse get_next_notification(NotificationEventRequest rqst)
        throws TException {
      RawStore ms = getMS();
      return ms.getNextNotification(rqst);
    }

    @Override
    public CurrentNotificationEventId get_current_notificationEventId() throws TException {
      RawStore ms = getMS();
      return ms.getCurrentNotificationEventId();
    }

    @Override
    public FireEventResponse fire_listener_event(FireEventRequest rqst) throws TException {
      switch (rqst.getData().getSetField()) {
      case INSERT_DATA:
        InsertEvent event =
            new InsertEvent(rqst.getDbName(), rqst.getTableName(), rqst.getPartitionVals(), rqst
                .getData().getInsertData(), rqst.isSuccessful(), this);

        /*
         * The transactional listener response will be set already on the event, so there is not need
         * to pass the response to the non-transactional listener.
         */
        MetaStoreListenerNotifier.notifyEvent(transactionalListeners, EventType.INSERT, event);
        MetaStoreListenerNotifier.notifyEvent(listeners, EventType.INSERT, event);

        return new FireEventResponse();

      default:
        throw new TException("Event type " + rqst.getData().getSetField().toString()
            + " not currently supported.");
      }

    }

    @Override
    public GetFileMetadataByExprResult get_file_metadata_by_expr(GetFileMetadataByExprRequest req)
        throws TException {
      GetFileMetadataByExprResult result = new GetFileMetadataByExprResult();
      RawStore ms = getMS();
      if (!ms.isFileMetadataSupported()) {
        result.setIsSupported(false);
        result.setMetadata(EMPTY_MAP_FM2); // Set the required field.
        return result;
      }
      result.setIsSupported(true);

      List<Long> fileIds = req.getFileIds();
      boolean needMetadata = !req.isSetDoGetFooters() || req.isDoGetFooters();
      FileMetadataExprType type = req.isSetType() ? req.getType() : FileMetadataExprType.ORC_SARG;

      ByteBuffer[] metadatas = needMetadata ? new ByteBuffer[fileIds.size()] : null;
      ByteBuffer[] ppdResults = new ByteBuffer[fileIds.size()];
      boolean[] eliminated = new boolean[fileIds.size()];

      getMS().getFileMetadataByExpr(fileIds, type, req.getExpr(), metadatas, ppdResults, eliminated);
      for (int i = 0; i < fileIds.size(); ++i) {
        if (!eliminated[i] && ppdResults[i] == null) continue; // No metadata => no ppd.
        MetadataPpdResult mpr = new MetadataPpdResult();
        ByteBuffer ppdResult = eliminated[i] ? null : handleReadOnlyBufferForThrift(ppdResults[i]);
        mpr.setIncludeBitset(ppdResult);
        if (needMetadata) {
          ByteBuffer metadata = eliminated[i] ? null : handleReadOnlyBufferForThrift(metadatas[i]);
          mpr.setMetadata(metadata);
        }
        result.putToMetadata(fileIds.get(i), mpr);
      }
      if (!result.isSetMetadata()) {
        result.setMetadata(EMPTY_MAP_FM2); // Set the required field.
      }
      return result;
    }

    private final static Map<Long, ByteBuffer> EMPTY_MAP_FM1 = new HashMap<Long, ByteBuffer>(1);
    private final static Map<Long, MetadataPpdResult> EMPTY_MAP_FM2 =
        new HashMap<Long, MetadataPpdResult>(1);

    @Override
    public GetFileMetadataResult get_file_metadata(GetFileMetadataRequest req) throws TException {
      GetFileMetadataResult result = new GetFileMetadataResult();
      RawStore ms = getMS();
      if (!ms.isFileMetadataSupported()) {
        result.setIsSupported(false);
        result.setMetadata(EMPTY_MAP_FM1); // Set the required field.
        return result;
      }
      result.setIsSupported(true);
      List<Long> fileIds = req.getFileIds();
      ByteBuffer[] metadatas = ms.getFileMetadata(fileIds);
      assert metadatas.length == fileIds.size();
      for (int i = 0; i < metadatas.length; ++i) {
        ByteBuffer bb = metadatas[i];
        if (bb == null) continue;
        bb = handleReadOnlyBufferForThrift(bb);
        result.putToMetadata(fileIds.get(i), bb);
      }
      if (!result.isSetMetadata()) {
        result.setMetadata(EMPTY_MAP_FM1); // Set the required field.
      }
      return result;
    }

    private ByteBuffer handleReadOnlyBufferForThrift(ByteBuffer bb) {
      if (!bb.isReadOnly()) return bb;
      // Thrift cannot write read-only buffers... oh well.
      // TODO: actually thrift never writes to the buffer, so we could use reflection to
      //       unset the unnecessary read-only flag if allocation/copy perf becomes a problem.
      ByteBuffer copy = ByteBuffer.allocate(bb.capacity());
      copy.put(bb);
      copy.flip();
      return copy;
    }

    @Override
    public PutFileMetadataResult put_file_metadata(PutFileMetadataRequest req) throws TException {
      RawStore ms = getMS();
      if (ms.isFileMetadataSupported()) {
        ms.putFileMetadata(req.getFileIds(), req.getMetadata(), req.getType());
      }
      return new PutFileMetadataResult();
    }

    @Override
    public ClearFileMetadataResult clear_file_metadata(ClearFileMetadataRequest req)
        throws TException {
      getMS().putFileMetadata(req.getFileIds(), null, null);
      return new ClearFileMetadataResult();
    }

    @Override
    public CacheFileMetadataResult cache_file_metadata(
        CacheFileMetadataRequest req) throws TException {
      RawStore ms = getMS();
      if (!ms.isFileMetadataSupported()) {
        return new CacheFileMetadataResult(false);
      }
      String dbName = req.getDbName(), tblName = req.getTblName(),
          partName = req.isSetPartName() ? req.getPartName() : null;
      boolean isAllPart = req.isSetIsAllParts() && req.isIsAllParts();
      ms.openTransaction();
      boolean success = false;
      try {
        Table tbl = ms.getTable(dbName, tblName);
        if (tbl == null) {
          throw new NoSuchObjectException(dbName + "." + tblName + " not found");
        }
        boolean isPartitioned = tbl.isSetPartitionKeys() && tbl.getPartitionKeysSize() > 0;
        String tableInputFormat = tbl.isSetSd() ? tbl.getSd().getInputFormat() : null;
        if (!isPartitioned) {
          if (partName != null || isAllPart) {
            throw new MetaException("Table is not partitioned");
          }
          if (!tbl.isSetSd() || !tbl.getSd().isSetLocation()) {
            throw new MetaException(
                "Table does not have storage location; this operation is not supported on views");
          }
          FileMetadataExprType type = expressionProxy.getMetadataType(tableInputFormat);
          if (type == null) {
            throw new MetaException("The operation is not supported for " + tableInputFormat);
          }
          fileMetadataManager.queueCacheMetadata(tbl.getSd().getLocation(), type);
          success = true;
        } else {
          List<String> partNames = null;
          if (partName != null) {
            partNames = Lists.newArrayList(partName);
          } else if (isAllPart) {
            partNames = ms.listPartitionNames(dbName, tblName, (short)-1);
          } else {
            throw new MetaException("Table is partitioned");
          }
          int batchSize = HiveConf.getIntVar(
              hiveConf, ConfVars.METASTORE_BATCH_RETRIEVE_OBJECTS_MAX);
          int index = 0;
          int successCount = 0, failCount = 0;
          HashSet<String> failFormats = null;
          while (index < partNames.size()) {
            int currentBatchSize = Math.min(batchSize, partNames.size() - index);
            List<String> nameBatch = partNames.subList(index, index + currentBatchSize);
            index += currentBatchSize;
            List<Partition> parts = ms.getPartitionsByNames(dbName, tblName, nameBatch);
            for (Partition part : parts) {
              if (!part.isSetSd() || !part.getSd().isSetLocation()) {
                throw new MetaException("Partition does not have storage location;" +
                    " this operation is not supported on views");
              }
              String inputFormat = part.getSd().isSetInputFormat()
                  ? part.getSd().getInputFormat() : tableInputFormat;
              FileMetadataExprType type = expressionProxy.getMetadataType(inputFormat);
              if (type == null) {
                ++failCount;
                if (failFormats == null) {
                  failFormats = new HashSet<>();
                }
                failFormats.add(inputFormat);
              } else {
                ++successCount;
                fileMetadataManager.queueCacheMetadata(part.getSd().getLocation(), type);
              }
            }
          }
          success = true; // Regardless of the following exception
          if (failCount > 0) {
            String errorMsg = "The operation failed for " + failCount + " partitions and "
                + "succeeded for " + successCount + " partitions; unsupported formats: ";
            boolean isFirst = true;
            for (String s : failFormats) {
              if (!isFirst) {
                errorMsg += ", ";
              }
              isFirst = false;
              errorMsg += s;
            }
            throw new MetaException(errorMsg);
          }
        }
      } finally {
        if (success) {
          if (!ms.commitTransaction()) {
            throw new MetaException("Failed to commit");
          }
        } else {
          ms.rollbackTransaction();
        }
      }
      return new CacheFileMetadataResult(true);
    }

    @VisibleForTesting
    public void updateMetrics() throws MetaException {
      initTableCount = getMS().getTableCount();
      initPartCount = getMS().getPartitionCount();
      initDatabaseCount = getMS().getDatabaseCount();
    }

    @Override
    public PrimaryKeysResponse get_primary_keys(PrimaryKeysRequest request)
      throws MetaException, NoSuchObjectException, TException {
      String db_name = request.getDb_name();
      String tbl_name = request.getTbl_name();
      startTableFunction("get_primary_keys", db_name, tbl_name);
      List<SQLPrimaryKey> ret = null;
      Exception ex = null;
      try {
        ret = getMS().getPrimaryKeys(db_name, tbl_name);
      } catch (Exception e) {
       ex = e;
       throwMetaException(e);
     } finally {
       endFunction("get_primary_keys", ret != null, ex, tbl_name);
     }
     return new PrimaryKeysResponse(ret);
    }

    @Override
    public ForeignKeysResponse get_foreign_keys(ForeignKeysRequest request) throws MetaException,
      NoSuchObjectException, TException {
      String parent_db_name = request.getParent_db_name();
      String parent_tbl_name = request.getParent_tbl_name();
      String foreign_db_name = request.getForeign_db_name();
      String foreign_tbl_name = request.getForeign_tbl_name();
      startFunction("get_foreign_keys", " : parentdb=" + parent_db_name +
        " parenttbl=" + parent_tbl_name + " foreigndb=" + foreign_db_name +
        " foreigntbl=" + foreign_tbl_name);
      List<SQLForeignKey> ret = null;
      Exception ex = null;
      try {
        ret = getMS().getForeignKeys(parent_db_name, parent_tbl_name,
              foreign_db_name, foreign_tbl_name);
      } catch (Exception e) {
        ex = e;
        throwMetaException(e);
      } finally {
        endFunction("get_foreign_keys", ret != null, ex, foreign_tbl_name);
      }
      return new ForeignKeysResponse(ret);
    }

<<<<<<< HEAD
    private void throwMetaException(Exception e) throws MetaException,
        NoSuchObjectException {
      if (e instanceof MetaException) {
        throw (MetaException) e;
      } else if (e instanceof NoSuchObjectException) {
        throw (NoSuchObjectException) e;
      } else {
        throw newMetaException(e);
=======
    @Override
    public String get_metastore_db_uuid() throws MetaException, TException {
      try {
        return getMS().getMetastoreDbUuid();
      } catch (MetaException e) {
        LOG.error("Exception thrown while querying metastore db uuid", e);
        throw e;
>>>>>>> 6e0c52e6
      }
    }
  }


  public static IHMSHandler newRetryingHMSHandler(IHMSHandler baseHandler, HiveConf hiveConf)
      throws MetaException {
    return newRetryingHMSHandler(baseHandler, hiveConf, false);
  }

  public static IHMSHandler newRetryingHMSHandler(IHMSHandler baseHandler, HiveConf hiveConf,
      boolean local) throws MetaException {
    return RetryingHMSHandler.getProxy(hiveConf, baseHandler, local);
  }

  public static Iface newRetryingHMSHandler(String name, HiveConf conf, boolean local)
      throws MetaException {
    HMSHandler baseHandler = new HiveMetaStore.HMSHandler(name, conf, false);
    return RetryingHMSHandler.getProxy(conf, baseHandler, local);
  }

  /**
   * Discard a current delegation token.
   *
   * @param tokenStrForm
   *          the token in string form
   */
  public static void cancelDelegationToken(String tokenStrForm
      ) throws IOException {
    delegationTokenManager.cancelDelegationToken(tokenStrForm);
  }

  /**
   * Get a new delegation token.
   *
   * @param renewer
   *          the designated renewer
   */
  public static String getDelegationToken(String owner, String renewer, String remoteAddr)
      throws IOException, InterruptedException {
    return delegationTokenManager.getDelegationToken(owner, renewer, remoteAddr);
  }

  /**
   * @return true if remote metastore has been created
   */
  public static boolean isMetaStoreRemote() {
    return isMetaStoreRemote;
  }

  /**
   * Renew a delegation token to extend its lifetime.
   *
   * @param tokenStrForm
   *          the token in string form
   */
  public static long renewDelegationToken(String tokenStrForm
      ) throws IOException {
    return delegationTokenManager.renewDelegationToken(tokenStrForm);
  }

  /**
   * HiveMetaStore specific CLI
   *
   */
  static public class HiveMetastoreCli extends CommonCliOptions {
    private int port;

    @SuppressWarnings("static-access")
    public HiveMetastoreCli(Configuration configuration) {
      super("hivemetastore", true);
      this.port = HiveConf.getIntVar(configuration, HiveConf.ConfVars.METASTORE_SERVER_PORT);

      // -p port
      OPTIONS.addOption(OptionBuilder
          .hasArg()
          .withArgName("port")
          .withDescription("Hive Metastore port number, default:"
              + this.port)
          .create('p'));

    }

    @Override
    public void parse(String[] args) {
      super.parse(args);

      // support the old syntax "hivemetastore [port]" but complain
      args = commandLine.getArgs();
      if (args.length > 0) {
        // complain about the deprecated syntax -- but still run
        System.err.println(
            "This usage has been deprecated, consider using the new command "
                + "line syntax (run with -h to see usage information)");

        this.port = new Integer(args[0]);
      }

      // notice that command line options take precedence over the
      // deprecated (old style) naked args...

      if (commandLine.hasOption('p')) {
        this.port = Integer.parseInt(commandLine.getOptionValue('p'));
      } else {
        // legacy handling
        String metastorePort = System.getenv("METASTORE_PORT");
        if (metastorePort != null) {
          this.port = Integer.parseInt(metastorePort);
        }
      }
    }

    public int getPort() {
      return this.port;
    }
  }

  /**
   * @param args
   */
  public static void main(String[] args) throws Throwable {
    HiveConf.setLoadMetastoreConfig(true);
    final HiveConf conf = new HiveConf(HMSHandler.class);

    HiveMetastoreCli cli = new HiveMetastoreCli(conf);
    cli.parse(args);
    final boolean isCliVerbose = cli.isVerbose();
    // NOTE: It is critical to do this prior to initializing log4j, otherwise
    // any log specific settings via hiveconf will be ignored
    Properties hiveconf = cli.addHiveconfToSystemProperties();

    // If the log4j.configuration property hasn't already been explicitly set,
    // use Hive's default log4j configuration
    if (System.getProperty("log4j.configurationFile") == null) {
      // NOTE: It is critical to do this here so that log4j is reinitialized
      // before any of the other core hive classes are loaded
      try {
        LogUtils.initHiveLog4j();
      } catch (LogInitializationException e) {
        HMSHandler.LOG.warn(e.getMessage());
      }
    }
    HiveStringUtils.startupShutdownMessage(HiveMetaStore.class, args, LOG);

    try {
      String msg = "Starting hive metastore on port " + cli.port;
      HMSHandler.LOG.info(msg);
      if (cli.isVerbose()) {
        System.err.println(msg);
      }


      // set all properties specified on the command line
      for (Map.Entry<Object, Object> item : hiveconf.entrySet()) {
        conf.set((String) item.getKey(), (String) item.getValue());
      }

      // Add shutdown hook.
      ShutdownHookManager.addShutdownHook(new Runnable() {
        @Override
        public void run() {
          String shutdownMsg = "Shutting down hive metastore.";
          HMSHandler.LOG.info(shutdownMsg);
          if (isCliVerbose) {
            System.err.println(shutdownMsg);
          }
          if (conf.getBoolVar(ConfVars.METASTORE_METRICS)) {
            try {
              MetricsFactory.close();
            } catch (Exception e) {
              LOG.error("error in Metrics deinit: " + e.getClass().getName() + " "
                + e.getMessage(), e);
            }
          }
        }
      });

      //Start Metrics for Standalone (Remote) Mode
      if (conf.getBoolVar(ConfVars.METASTORE_METRICS)) {
        try {
          MetricsFactory.init(conf);
        } catch (Exception e) {
          // log exception, but ignore inability to start
          LOG.error("error in Metrics init: " + e.getClass().getName() + " "
            + e.getMessage(), e);
        }
      }

      Lock startLock = new ReentrantLock();
      Condition startCondition = startLock.newCondition();
      AtomicBoolean startedServing = new AtomicBoolean();
      startMetaStoreThreads(conf, startLock, startCondition, startedServing);
      startMetaStore(cli.getPort(), ShimLoader.getHadoopThriftAuthBridge(), conf, startLock,
          startCondition, startedServing);
    } catch (Throwable t) {
      // Catch the exception, log it and rethrow it.
      HMSHandler.LOG
          .error("Metastore Thrift Server threw an exception...", t);
      throw t;
    }
  }

  /**
   * Start Metastore based on a passed {@link HadoopThriftAuthBridge}
   *
   * @param port
   * @param bridge
   * @throws Throwable
   */
  public static void startMetaStore(int port, HadoopThriftAuthBridge bridge)
      throws Throwable {
    startMetaStore(port, bridge, new HiveConf(HMSHandler.class), null, null, null);
  }

  /**
   * Start the metastore store.
   * @param port
   * @param bridge
   * @param conf
   * @throws Throwable
   */
  public static void startMetaStore(int port, HadoopThriftAuthBridge bridge,
                                    HiveConf conf) throws Throwable {
    startMetaStore(port, bridge, conf, null, null, null);
  }

  /**
   * Start Metastore based on a passed {@link HadoopThriftAuthBridge}
   *
   * @param port
   * @param bridge
   * @param conf
   *          configuration overrides
   * @throws Throwable
   */
  public static void startMetaStore(int port, HadoopThriftAuthBridge bridge,
      HiveConf conf, Lock startLock, Condition startCondition,
      AtomicBoolean startedServing) throws Throwable {
    try {
      isMetaStoreRemote = true;
      // Server will create new threads up to max as necessary. After an idle
      // period, it will destroy threads to keep the number of threads in the
      // pool to min.
      long maxMessageSize = conf.getLongVar(HiveConf.ConfVars.METASTORESERVERMAXMESSAGESIZE);
      int minWorkerThreads = conf.getIntVar(HiveConf.ConfVars.METASTORESERVERMINTHREADS);
      int maxWorkerThreads = conf.getIntVar(HiveConf.ConfVars.METASTORESERVERMAXTHREADS);
      boolean tcpKeepAlive = conf.getBoolVar(HiveConf.ConfVars.METASTORE_TCP_KEEP_ALIVE);
      boolean useFramedTransport = conf.getBoolVar(ConfVars.METASTORE_USE_THRIFT_FRAMED_TRANSPORT);
      boolean useCompactProtocol = conf.getBoolVar(ConfVars.METASTORE_USE_THRIFT_COMPACT_PROTOCOL);
      boolean useSSL = conf.getBoolVar(ConfVars.HIVE_METASTORE_USE_SSL);
      useSasl = conf.getBoolVar(HiveConf.ConfVars.METASTORE_USE_THRIFT_SASL);

      TProcessor processor;
      TTransportFactory transFactory;
      final TProtocolFactory protocolFactory;
      final TProtocolFactory inputProtoFactory;
      if (useCompactProtocol) {
        protocolFactory = new TCompactProtocol.Factory();
        inputProtoFactory = new TCompactProtocol.Factory(maxMessageSize, maxMessageSize);
      } else {
        protocolFactory = new TBinaryProtocol.Factory();
        inputProtoFactory = new TBinaryProtocol.Factory(true, true, maxMessageSize, maxMessageSize);
      }
      HMSHandler baseHandler = new HiveMetaStore.HMSHandler("new db based metaserver", conf,
          false);
      IHMSHandler handler = newRetryingHMSHandler(baseHandler, conf);
      TServerSocket serverSocket  = null;

      if (useSasl) {
        // we are in secure mode.
        if (useFramedTransport) {
          throw new HiveMetaException("Framed transport is not supported with SASL enabled.");
        }
        saslServer = bridge.createServer(
            conf.getVar(HiveConf.ConfVars.METASTORE_KERBEROS_KEYTAB_FILE),
            conf.getVar(HiveConf.ConfVars.METASTORE_KERBEROS_PRINCIPAL));
        // Start delegation token manager
        delegationTokenManager = new HiveDelegationTokenManager();
        delegationTokenManager.startDelegationTokenSecretManager(conf, baseHandler,
            ServerMode.METASTORE);
        saslServer.setSecretManager(delegationTokenManager.getSecretManager());
        transFactory = saslServer.createTransportFactory(
                MetaStoreUtils.getMetaStoreSaslProperties(conf, useSSL));
        processor = saslServer.wrapProcessor(
          new ThriftHiveMetastore.Processor<IHMSHandler>(handler));

        LOG.info("Starting DB backed MetaStore Server in Secure Mode");
      } else {
        // we are in unsecure mode.
        if (conf.getBoolVar(ConfVars.METASTORE_EXECUTE_SET_UGI)) {
          transFactory = useFramedTransport ?
              new ChainedTTransportFactory(new TFramedTransport.Factory(),
                  new TUGIContainingTransport.Factory())
              : new TUGIContainingTransport.Factory();

          processor = new TUGIBasedProcessor<IHMSHandler>(handler);
          LOG.info("Starting DB backed MetaStore Server with SetUGI enabled");
        } else {
          transFactory = useFramedTransport ?
              new TFramedTransport.Factory() : new TTransportFactory();
          processor = new TSetIpAddressProcessor<IHMSHandler>(handler);
          LOG.info("Starting DB backed MetaStore Server");
        }
      }

      if (!useSSL) {
        serverSocket = HiveAuthUtils.getServerSocket(null, port);
      } else {
        String keyStorePath = conf.getVar(ConfVars.HIVE_METASTORE_SSL_KEYSTORE_PATH).trim();
        if (keyStorePath.isEmpty()) {
          throw new IllegalArgumentException(ConfVars.HIVE_METASTORE_SSL_KEYSTORE_PATH.varname
              + " Not configured for SSL connection");
        }
        String keyStorePassword = ShimLoader.getHadoopShims().getPassword(conf,
            HiveConf.ConfVars.HIVE_METASTORE_SSL_KEYSTORE_PASSWORD.varname);

        // enable SSL support for HMS
        List<String> sslVersionBlacklist = new ArrayList<String>();
        for (String sslVersion : conf.getVar(ConfVars.HIVE_SSL_PROTOCOL_BLACKLIST).split(",")) {
          sslVersionBlacklist.add(sslVersion);
        }

        serverSocket = HiveAuthUtils.getServerSSLSocket(null, port, keyStorePath,
            keyStorePassword, sslVersionBlacklist);
      }

      if (tcpKeepAlive) {
        serverSocket = new TServerSocketKeepAlive(serverSocket);
      }

      TThreadPoolServer.Args args = new TThreadPoolServer.Args(serverSocket)
          .processor(processor)
          .transportFactory(transFactory)
          .protocolFactory(protocolFactory)
          .inputProtocolFactory(inputProtoFactory)
          .minWorkerThreads(minWorkerThreads)
          .maxWorkerThreads(maxWorkerThreads);

      TServer tServer = new TThreadPoolServer(args);
      TServerEventHandler tServerEventHandler = new TServerEventHandler() {
        @Override
        public void preServe() {
        }

        @Override
        public ServerContext createContext(TProtocol tProtocol, TProtocol tProtocol1) {
          try {
            Metrics metrics = MetricsFactory.getInstance();
            if (metrics != null) {
              metrics.incrementCounter(MetricsConstant.OPEN_CONNECTIONS);
            }
          } catch (Exception e) {
            LOG.warn("Error Reporting Metastore open connection to Metrics system", e);
          }
          return null;
        }

        @Override
        public void deleteContext(ServerContext serverContext, TProtocol tProtocol, TProtocol tProtocol1) {
          try {
            Metrics metrics = MetricsFactory.getInstance();
            if (metrics != null) {
              metrics.decrementCounter(MetricsConstant.OPEN_CONNECTIONS);
            }
          } catch (Exception e) {
            LOG.warn("Error Reporting Metastore close connection to Metrics system", e);
          }
          // If the IMetaStoreClient#close was called, HMSHandler#shutdown would have already
          // cleaned up thread local RawStore. Otherwise, do it now.
          cleanupRawStore();
        }

        @Override
        public void processContext(ServerContext serverContext, TTransport tTransport, TTransport tTransport1) {
        }
      };

      tServer.setServerEventHandler(tServerEventHandler);
      HMSHandler.LOG.info("Started the new metaserver on port [" + port
          + "]...");
      HMSHandler.LOG.info("Options.minWorkerThreads = "
          + minWorkerThreads);
      HMSHandler.LOG.info("Options.maxWorkerThreads = "
          + maxWorkerThreads);
      HMSHandler.LOG.info("TCP keepalive = " + tcpKeepAlive);
      HMSHandler.LOG.info("Enable SSL = " + useSSL);

      if (startLock != null) {
        signalOtherThreadsToStart(tServer, startLock, startCondition, startedServing);
      }
      tServer.serve();
    } catch (Throwable x) {
      x.printStackTrace();
      HMSHandler.LOG.error(StringUtils.stringifyException(x));
      throw x;
    }
  }

  private static void cleanupRawStore() {
    RawStore rs = HMSHandler.getRawStore();
    if (rs != null) {
      HMSHandler.logInfo("Cleaning up thread local RawStore...");
      try {
        rs.shutdown();
      } finally {
        HMSHandler.threadLocalConf.remove();
        HMSHandler.removeRawStore();
      }
      HMSHandler.logInfo("Done cleaning up thread local RawStore");
    }
  }

  private static void signalOtherThreadsToStart(final TServer server, final Lock startLock,
                                                final Condition startCondition,
                                                final AtomicBoolean startedServing) {
    // A simple thread to wait until the server has started and then signal the other threads to
    // begin
    Thread t = new Thread() {
      @Override
      public void run() {
        do {
          try {
            Thread.sleep(1000);
          } catch (InterruptedException e) {
            LOG.warn("Signalling thread was interuppted: " + e.getMessage());
          }
        } while (!server.isServing());
        startLock.lock();
        try {
          startedServing.set(true);
          startCondition.signalAll();
        } finally {
          startLock.unlock();
        }
      }
    };
    t.start();
  }

  /**
   * Start threads outside of the thrift service, such as the compactor threads.
   * @param conf Hive configuration object
   */
  private static void startMetaStoreThreads(final HiveConf conf, final Lock startLock,
                                            final Condition startCondition, final
                                            AtomicBoolean startedServing) {
    // A thread is spun up to start these other threads.  That's because we can't start them
    // until after the TServer has started, but once TServer.serve is called we aren't given back
    // control.
    Thread t = new Thread() {
      @Override
      public void run() {
        // This is a massive hack.  The compactor threads have to access packages in ql (such as
        // AcidInputFormat).  ql depends on metastore so we can't directly access those.  To deal
        // with this the compactor thread classes have been put in ql and they are instantiated here
        // dyanmically.  This is not ideal but it avoids a massive refactoring of Hive packages.
        //
        // Wrap the start of the threads in a catch Throwable loop so that any failures
        // don't doom the rest of the metastore.
        startLock.lock();
        try {
          JvmPauseMonitor pauseMonitor = new JvmPauseMonitor(conf);
          pauseMonitor.start();
        } catch (Throwable t) {
          LOG.warn("Could not initiate the JvmPauseMonitor thread." + " GCs and Pauses may not be " +
            "warned upon.", t);
        }

        try {
          // Per the javadocs on Condition, do not depend on the condition alone as a start gate
          // since spurious wake ups are possible.
          while (!startedServing.get()) startCondition.await();
          startCompactorInitiator(conf);
          startCompactorWorkers(conf);
          startCompactorCleaner(conf);
          startHouseKeeperService(conf);
        } catch (Throwable e) {
          LOG.error("Failure when starting the compactor, compactions may not happen, " +
              StringUtils.stringifyException(e));
        } finally {
          startLock.unlock();
        }

        ReplChangeManager.scheduleCMClearer(conf);
      }
    };
    t.setDaemon(true);
    t.setName("Metastore threads starter thread");
    t.start();
  }

  private static void startCompactorInitiator(HiveConf conf) throws Exception {
    if (HiveConf.getBoolVar(conf, HiveConf.ConfVars.HIVE_COMPACTOR_INITIATOR_ON)) {
      MetaStoreThread initiator =
          instantiateThread("org.apache.hadoop.hive.ql.txn.compactor.Initiator");
      initializeAndStartThread(initiator, conf);
    }
  }

  private static void startCompactorWorkers(HiveConf conf) throws Exception {
    int numWorkers = HiveConf.getIntVar(conf, HiveConf.ConfVars.HIVE_COMPACTOR_WORKER_THREADS);
    for (int i = 0; i < numWorkers; i++) {
      MetaStoreThread worker =
          instantiateThread("org.apache.hadoop.hive.ql.txn.compactor.Worker");
      initializeAndStartThread(worker, conf);
    }
  }

  private static void startCompactorCleaner(HiveConf conf) throws Exception {
    if (HiveConf.getBoolVar(conf, HiveConf.ConfVars.HIVE_COMPACTOR_INITIATOR_ON)) {
      MetaStoreThread cleaner =
          instantiateThread("org.apache.hadoop.hive.ql.txn.compactor.Cleaner");
      initializeAndStartThread(cleaner, conf);
    }
  }

  private static MetaStoreThread instantiateThread(String classname) throws Exception {
    Class<?> c = Class.forName(classname);
    Object o = c.newInstance();
    if (MetaStoreThread.class.isAssignableFrom(o.getClass())) {
      return (MetaStoreThread)o;
    } else {
      String s = classname + " is not an instance of MetaStoreThread.";
      LOG.error(s);
      throw new IOException(s);
    }
  }

  private static int nextThreadId = 1000000;

  private static void initializeAndStartThread(MetaStoreThread thread, HiveConf conf) throws
      MetaException {
    LOG.info("Starting metastore thread of type " + thread.getClass().getName());
    thread.setHiveConf(conf);
    thread.setThreadId(nextThreadId++);
    thread.init(new AtomicBoolean(), new AtomicBoolean());
    thread.start();
  }

  private static void startHouseKeeperService(HiveConf conf) throws Exception {
    if(!HiveConf.getBoolVar(conf, HiveConf.ConfVars.HIVE_COMPACTOR_INITIATOR_ON)) {
      return;
    }
    startHouseKeeperService(conf, Class.forName("org.apache.hadoop.hive.ql.txn.AcidHouseKeeperService"));
    startHouseKeeperService(conf, Class.forName("org.apache.hadoop.hive.ql.txn.AcidCompactionHistoryService"));
    startHouseKeeperService(conf, Class.forName("org.apache.hadoop.hive.ql.txn.AcidWriteSetService"));
  }
  private static void startHouseKeeperService(HiveConf conf, Class<?> c) throws Exception {
    //todo: when metastore adds orderly-shutdown logic, houseKeeper.stop()
    //should be called form it
    HouseKeeperService houseKeeper = (HouseKeeperService)c.newInstance();
    try {
      houseKeeper.start(conf);
    }
    catch (Exception ex) {
      LOG.error("Failed to start {}" , houseKeeper.getClass() +
        ".  The system will not handle {} " , houseKeeper.getServiceDescription(),
        ".  Root Cause: ", ex);
    }
  }

  public static Map<FileMetadataExprType, FileMetadataHandler> createHandlerMap() {
    Map<FileMetadataExprType, FileMetadataHandler> fmHandlers = new HashMap<>();
    for (FileMetadataExprType v : FileMetadataExprType.values()) {
      switch (v) {
      case ORC_SARG:
        fmHandlers.put(v, new OrcFileMetadataHandler());
        break;
      default:
        throw new AssertionError("Unsupported type " + v);
      }
    }
    return fmHandlers;
  }
}<|MERGE_RESOLUTION|>--- conflicted
+++ resolved
@@ -6900,7 +6900,6 @@
       return new ForeignKeysResponse(ret);
     }
 
-<<<<<<< HEAD
     private void throwMetaException(Exception e) throws MetaException,
         NoSuchObjectException {
       if (e instanceof MetaException) {
@@ -6909,7 +6908,9 @@
         throw (NoSuchObjectException) e;
       } else {
         throw newMetaException(e);
-=======
+      }
+    }
+
     @Override
     public String get_metastore_db_uuid() throws MetaException, TException {
       try {
@@ -6917,7 +6918,6 @@
       } catch (MetaException e) {
         LOG.error("Exception thrown while querying metastore db uuid", e);
         throw e;
->>>>>>> 6e0c52e6
       }
     }
   }
